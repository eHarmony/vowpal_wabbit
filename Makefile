COMPILER = g++
UNAME := $(shell uname)

LIBS = -l boost_program_options -l pthread -l z
BOOST_INCLUDE = /usr/include
ifeq ($(UNAME), FreeBSD)
LIBS = -l boost_program_options	-l pthread -l z -l compat
BOOST_INCLUDE = /usr/local/include
endif
ifeq "CYGWIN" "$(findstring CYGWIN,$(UNAME))"
LIBS = -l boost_program_options-mt -l pthread -l z
BOOST_INCLUDE = /usr/include
endif
ifeq ($(UNAME), Darwin)
LIBS = -lboost_program_options-mt -lboost_serialization-mt -l pthread -l z
BOOST_INCLUDE = /usr/local/include
endif

BOOST_LIBRARY = /usr/local/lib

ARCH = $(shell test `g++ -v 2>&1 | tail -1 | cut -d ' ' -f 3 | cut -d '.' -f 1,2` \< 4.3 && echo -march=nocona || echo -march=native)

#LIBS = -l boost_program_options-gcc34 -l pthread -l z

OPTIM_FLAGS = -O3 -fomit-frame-pointer -fno-strict-aliasing -ffast-math #uncomment for speed, comment for testability
ifeq ($(UNAME), FreeBSD)

WARN_FLAGS = -Wall
else
WARN_FLAGS = -Wall -pedantic
endif

# for normal fast execution.
FLAGS = $(ARCH) $(WARN_FLAGS) $(OPTIM_FLAGS) -D_FILE_OFFSET_BITS=64 -I $(BOOST_INCLUDE) #-DVW_LDA_NO_SSE

# for profiling
<<<<<<< HEAD
#FLAGS = -Wall $(ARCH) -ffast-math -D_FILE_OFFSET_BITS=64 -I $(BOOST_INCLUDE) -pg -g
#FLAGS = $(ARCH) $(WARN_FLAGS) -O3 -fno-strict-aliasing -ffast-math -D_FILE_OFFSET_BITS=64 -I $(BOOST_INCLUDE) -pg #-DVW_LDA_NO_SSE
=======
#FLAGS = $(ARCH) $(WARN_FLAGS) -ffast-math -D_FILE_OFFSET_BITS=64 -I $(BOOST_INCLUDE) -pg -g
>>>>>>> 0430d1ad

# for valgrind
#FLAGS = $(ARCH) $(WARN_FLAGS) -ffast-math -D_FILE_OFFSET_BITS=64 -I $(BOOST_INCLUDE) -g -O0

# for valgrind profiling: run 'valgrind --tool=callgrind PROGRAM' then 'callgrind_annotate --tree=both --inclusive=yes'
#FLAGS = -Wall $(ARCH) -ffast-math -D_FILE_OFFSET_BITS=64 -I $(BOOST_INCLUDE) -g -O3 -fomit-frame-pointer -ffast-math -fno-strict-aliasing

BINARIES = vw active_interactor
MANPAGES = vw.1

all:	vw spanning_tree library_example

%.1:	%
	help2man --no-info --name="Vowpal Wabbit -- fast online learning tool" ./$< > $@

export

spanning_tree: 
	cd cluster; $(MAKE)

vw:
	cd vowpalwabbit; $(MAKE) things

active_interactor:
	cd vowpalwabbit; $(MAKE)

library_example: vw
	cd library; $(MAKE)

.FORCE:

test: .FORCE
	@echo "vw running test-suite..."
	(cd test && ./RunTests -d -fe -E 0.001 ../vowpalwabbit/vw ../vowpalwabbit/vw)

install: $(BINARIES)
	cd vowpalwabbit; cp $(BINARIES) /usr/local/bin; cd ../cluster; $(MAKE) install

clean:
	cd vowpalwabbit; $(MAKE) clean; cd ../cluster; $(MAKE) clean<|MERGE_RESOLUTION|>--- conflicted
+++ resolved
@@ -34,12 +34,7 @@
 FLAGS = $(ARCH) $(WARN_FLAGS) $(OPTIM_FLAGS) -D_FILE_OFFSET_BITS=64 -I $(BOOST_INCLUDE) #-DVW_LDA_NO_SSE
 
 # for profiling
-<<<<<<< HEAD
-#FLAGS = -Wall $(ARCH) -ffast-math -D_FILE_OFFSET_BITS=64 -I $(BOOST_INCLUDE) -pg -g
 #FLAGS = $(ARCH) $(WARN_FLAGS) -O3 -fno-strict-aliasing -ffast-math -D_FILE_OFFSET_BITS=64 -I $(BOOST_INCLUDE) -pg #-DVW_LDA_NO_SSE
-=======
-#FLAGS = $(ARCH) $(WARN_FLAGS) -ffast-math -D_FILE_OFFSET_BITS=64 -I $(BOOST_INCLUDE) -pg -g
->>>>>>> 0430d1ad
 
 # for valgrind
 #FLAGS = $(ARCH) $(WARN_FLAGS) -ffast-math -D_FILE_OFFSET_BITS=64 -I $(BOOST_INCLUDE) -g -O0
