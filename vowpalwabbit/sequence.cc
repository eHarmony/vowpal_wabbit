/*
This is an implementation of the Searn algorithm, specialized to
sequence labeling.  It is based on:

  @article{daume09searn,
    author =       {Hal {Daum\'e III} and John Langford and Daniel Marcu},
    title =        {Search-based Structured Prediction},
    year =         {2009},
    booktitle =    {Machine Learning Journal (MLJ)},
    abstract =     {
      We present Searn, an algorithm for integrating search and
      learning to solve complex structured prediction problems such
      as those that occur in natural language, speech, computational
      biology, and vision.  Searn is a meta-algorithm that transforms
      these complex problems into simple classification problems to which
      any binary classifier may be applied.  Unlike current algorithms for
      structured learning that require decomposition of both the loss
      function and the feature functions over the predicted structure,
      Searn is able to learn prediction functions for any loss
      function and any class of features.  Moreover, Searn comes
      with a strong, natural theoretical guarantee: good performance on the
      derived classification problems implies good performance on the
      structured prediction problem.
    },
    keywords = {sp nlp ml},
    url = {http://pub.hal3.name/#daume09searn}
  }

It was initially implemented by Hal Daume III, while visiting Yahoo!
Email questions/comments to me@hal3.name.
*/

#include <iostream>
#include <float.h>
#include <stdio.h>
#include <math.h>
// #include <sys/timeb.h>
#include "gd.h"
#include "io.h"
#include "sequence.h"
#include "parser.h"
#include "constant.h"
#include "oaa.h"
#include "csoaa.h"
#include "searn.h"

namespace Sequence {

typedef uint32_t* history;  // histories have the most recent prediction at the END

struct history_item {
  history  predictions;
  uint32_t predictions_hash;
  float    loss;
  size_t   original_label;
  bool     same;
  bool     alive;  // false if this isn't a valid transition
  // the following are for beam search
  float    pred_score;
  history  total_predictions;
};

bool PRINT_DEBUG_INFO             = 0;
bool PRINT_UPDATE_EVERY_EXAMPLE   = 0 | PRINT_DEBUG_INFO;
bool OPTIMIZE_SHARED_HISTORIES    = 1;
bool DEBUG_FORCE_BEAM_ONE         = 0;

#define PRINT_LEN 21

// struct timeb t_start_global;

<<<<<<< HEAD
=======
//nonreentrant
size_t sequence_history           = 1;
bool   sequence_bigrams           = false;
size_t sequence_features          = 0;
bool   sequence_bigram_features   = false;
>>>>>>> 2a180110
size_t sequence_rollout           = 256;
size_t sequence_passes_per_policy = 1;
float  sequence_beta              = 0.5;
size_t sequence_k                 = 2;
size_t sequence_gamma             = 1.;
bool   sequence_allow_current_policy = false;
size_t sequence_beam              = 1;

bool   all_transitions_allowed    = true;
bool** valid_transition           = NULL;

size_t current_policy             = 0;
size_t read_example_last_pass     = 0;
size_t total_number_of_policies   = 1;

size_t constant_pow_length = 0;

size_t total_predictions_made     = 0;
size_t total_examples_generated   = 0;

history       current_history     = NULL;
uint32_t      current_history_hash = 0;

SearnUtil::history_info hinfo;

v_array<example*> ec_seq    = v_array<example*>();
size_t*       pred_seq      = NULL;
int*          policy_seq    = NULL;
history*      all_histories = NULL;
history_item* hcache        = NULL;
v_array<OAA::mc_label*> true_labels = v_array<OAA::mc_label*>();
history_item* beam = NULL;
history_item* beam_backup = NULL;

CSOAA::label testall_costs = { v_array<CSOAA::wclass>() };
v_array<CSOAA::wclass> loss_vector  = v_array<CSOAA::wclass>();
v_array<CSOAA::label> transition_prediction_costs = v_array<CSOAA::label>();

using namespace std;

/********************************************************************************************
 *** GENERIC HELPER FUNCTIONS
 ********************************************************************************************/

void* calloc_or_die(size_t nmemb, size_t size)
{
  void* data = calloc(nmemb, size);
  if (data == NULL) {
    cerr << "internal error: memory allocation failed; dying!" << endl;
    exit(-1);
  }
  return data;
}

void read_transition_file(const char* filename)
{
  FILE *f = fopen(filename, "r");
  if (f == NULL) {
    cerr << "warning: could not read file " << filename << "; assuming all transitions are valid" << endl;
    return;
  }
  int rd;
  int n = fscanf(f, "%d", &rd);
  if (n == 0) {
    cerr << "warning: could not read transitions final; assuming all valid" << endl;
    all_transitions_allowed = true;
    fclose(f);
    return;
  }
  if (rd < (int)sequence_k) {
    cerr << "warning: number of classes in transition file (" << rd << ") is too small (need " << sequence_k << "); assuming all valid" << endl;
    all_transitions_allowed = true;
    fclose(f);
    return;
  }
  int file_k = rd;
  if (rd > (int)sequence_k) {
    cerr << "warning: number of classes in transition file (" << rd << ") is too big; reading a subset" << endl;
  }

  all_transitions_allowed = false;
  if (valid_transition == NULL) {
    valid_transition = (bool**)calloc_or_die(sizeof(bool*), sequence_k+1);
    for (size_t i=0; i<=sequence_k; i++)   // this is FROM, identified by line number; k+1 total lines for INITIAL transition
      valid_transition[i] = (bool*)calloc_or_die(sizeof(bool), sequence_k);
  }

  for (size_t i=0; i<=sequence_k; i++)
    for (size_t j=0; j<sequence_k; j++)
      valid_transition[i][j] = true;
  
  transition_prediction_costs.erase();
  for (int i=0; i<=file_k; i++)  {   // this is FROM, identified by line number; k+1 total lines for INITIAL transition
    v_array<CSOAA::wclass> this_costs = v_array<CSOAA::wclass>();
    for (int j=0; j<file_k; j++) {   // this is TO, identified by col number; k total columns
      n = fscanf(f, "%d", &rd);
      if (n == 0) {
        cerr << "warning: could not read transitions; assuming all remaining are valid after " << i << "," << (j+1) << endl;
        return;
      }
      if ((i <= (int)sequence_k) && (j < (int)sequence_k)) {
        valid_transition[i][j] = (rd > 0);
        if (valid_transition[i][j]) {
          CSOAA::wclass feat = { FLT_MAX, j+1, 0. };
          push(this_costs, feat);
        }
      }
    }
    if (i <= (int)sequence_k) {
      CSOAA::label label = { this_costs };
      push(transition_prediction_costs, label);
    }
  }
  fclose(f);
}



void allocate_required_memory(vw& all)
{
  loss_vector.erase();

  if (pred_seq == NULL)
    pred_seq = (size_t*)calloc_or_die(all.p->ring_size, sizeof(size_t));

  if (policy_seq == NULL)
    policy_seq = (int*)calloc_or_die(all.p->ring_size, sizeof(int));

  if (all_histories == NULL) {
    all_histories = (history*)calloc_or_die(sequence_k * sequence_beam, sizeof(history));
    for (size_t i=0; i<sequence_k * sequence_beam; i++)
      all_histories[i] = (history)calloc_or_die(hinfo.length, sizeof(size_t));
  }

  if (hcache == NULL) {
    hcache = (history_item*)calloc_or_die(sequence_k * sequence_beam, sizeof(history_item));
    for (size_t i=0; i<sequence_k * sequence_beam; i++)
      hcache[i].total_predictions = (history)calloc_or_die(all.p->ring_size, sizeof(size_t));
  }

  if (current_history == NULL)
    current_history = (history)calloc_or_die(hinfo.length, sizeof(uint32_t));

  for (size_t i = 1; i <= all.sd->k; i++)
    {
      CSOAA::wclass cost = {FLT_MAX, i, 0.};
      push(testall_costs.costs, cost);
    }
}

void clear_seq(vw&all)
{
  if (ec_seq.index() > 0) 
    for (example** ecc=ec_seq.begin; ecc!=ec_seq.end; ecc++) {
      free_example(all.p, *ecc);
    }
  ec_seq.erase();
}


void print_beam(size_t last_time)
{
  if (beam == NULL) return;
  size_t sz = sequence_beam + sequence_k;
  clog << "........................................................................................................" << endl;
  for (size_t k=0; k<sz; k++) {
    if (k < sequence_beam) clog << "*"; else clog << " ";
    clog << " " << k << "\tsc=" << beam[k].pred_score << "\t(l=" << beam[k].loss << ")\t" << (beam[k].alive ? "alive" : "dead") << "\t" << (beam[k].same ? "same" : "diff") << "\t<";

    for (size_t t=0; t<hinfo.length; t++) {
      clog << " " << beam[k].predictions[t];
    }

    clog << " >\t|";

    for (size_t t=0; t<last_time; t++) {
      clog << " " << beam[k].total_predictions[t];
    }

    clog << " |" << endl;
  }
}
    
void print_hcache()
{
  clog << "********************************************************************************************************" << endl;
  size_t sz = sequence_k * sequence_beam;
  size_t total_length = max(hinfo.features, hinfo.length);
  for (size_t k=0; k<sz; k++) {
    clog << "k=" <<k << "\tol=" << hcache[k].original_label << "\t(l=" << hcache[k].loss << ")\t" << (hcache[k].alive ? "alive" : "dead") << "\t" << (hcache[k].same ? "same" : "diff") << "\t<";

    for (size_t t=0; t<total_length; t++) {
      clog << " " << hcache[k].predictions[t];
    }

    clog << " >" << endl;
  }
}
    

void initialize_beam(vw&all)
{
  if (beam != NULL) return;
  size_t sz = sequence_beam + sequence_k;
  beam = (history_item*)calloc_or_die(sz, sizeof(history_item));
  for (size_t k=0; k<sz; k++) {
    beam[k].predictions       = (history)calloc_or_die(hinfo.length, sizeof(uint32_t));
    beam[k].total_predictions = (history)calloc_or_die(all.p->ring_size, sizeof(uint32_t));
  }
  beam_backup = (history_item*)calloc_or_die(sequence_beam, sizeof(history_item));
  for (size_t k=0; k<sequence_beam; k++) {
    beam_backup[k].predictions       = (history)calloc_or_die(hinfo.length, sizeof(uint32_t));
    beam_backup[k].total_predictions = (history)calloc_or_die(all.p->ring_size, sizeof(uint32_t));
  }
}

void free_beam()
{
  size_t sz = sequence_beam + sequence_k;
  if (beam != NULL) {
    for (size_t k=0; k<sz; k++) {
      free(beam[k].predictions);
      free(beam[k].total_predictions);
    }
    free(beam);
    beam = NULL;

    for (size_t k=0; k<sequence_beam; k++) {
      free(beam_backup[k].predictions);
      free(beam_backup[k].total_predictions);
    }
    free(beam_backup);
    beam = NULL;
  }
}

void free_required_memory(vw&all)
{
  clear_seq(all);
  if (ec_seq.begin != NULL)
    free(ec_seq.begin);

  if (DEBUG_FORCE_BEAM_ONE || sequence_beam > 1)
    for (size_t i=0; i<sequence_k * sequence_beam; i++)
      free(hcache[i].total_predictions);

  free(pred_seq);        pred_seq        = NULL;
  free(policy_seq);      policy_seq      = NULL;
  free(hcache);          hcache          = NULL;
  free(current_history); current_history = NULL;

  for (size_t i=0; i<sequence_k * sequence_beam; i++)
    free(all_histories[i]);

  if (!all_transitions_allowed) {
    for (size_t i=0; i<sequence_k+1; i++)
      free(valid_transition[i]);
    free(valid_transition);
    valid_transition = NULL;
  }

  free(all_histories);   all_histories   = NULL;

  true_labels.erase();
  free(true_labels.begin);

  if (testall_costs.costs.begin != NULL)
    free(testall_costs.costs.begin);

  free_beam();
}


/********************************************************************************************
 *** OUTPUTTING FUNCTIONS
 ********************************************************************************************/

void global_print_label(vw&all, example *ec, size_t label)
{
  for (size_t i=0; i<all.final_prediction_sink.index(); i++) {
    int f = all.final_prediction_sink[i];
    all.print(f, label, 0., ec->tag);
  }
}


void print_history(history h)
{
  clog << "[ ";
  for (size_t t=0; t<hinfo.length; t++)
    clog << h[t] << " ";
  clog << "]" << endl;
}

size_t read_example_this_loop  = 0;
size_t read_example_last_id    = 0;
size_t passes_since_new_policy = 0;

/*
void show_big_number(uintmax_t *out, char *out_c, uintmax_t in)
{
  if (in < 1000) {
    *out = in;
    *out_c = ' ';
  } else if (in < 1000000) {
    *out = in/1000;
    *out_c = 'k';
  } else if (in < 1000000000) {
    *out = in/1000000;
    *out_c = 'm';
  } else if (in < 1000000000000) {
    *out = in/1000000000;
    *out_c = 'g';
  } else if (in < 1000000000000000) {
    *out = in/1000000000000;
    *out_c = 'p';
  } else if (in < 1000000000000000000) {
    *out = in/1000000000000000;
    *out_c = 'e';
  } else {
    *out = (uintmax_t)in;
    *out_c = ' ';
  }
}
*/

void print_update(vw& all, long unsigned int seq_num_features)
{
  if (!(all.sd->weighted_examples > all.sd->dump_interval && !all.quiet && !all.bfgs)) {
    if (!PRINT_UPDATE_EVERY_EXAMPLE) return;
  }

  char true_label[PRINT_LEN];
  char pred_label[PRINT_LEN];
  for (size_t i=0; i<PRINT_LEN-1; i++) {
    true_label[i] = ' ';
    pred_label[i] = ' ';
  }
  true_label[PRINT_LEN-1] = 0;
  pred_label[PRINT_LEN-1] = 0;

  int num_len = (int)ceil(log10f((float)sequence_k)+1);
  int pos = 0;
  int i = 0;
  int numspr = 0; int strlen;
  while (pos < PRINT_LEN-num_len-1) {
    if (true_labels.begin+i == true_labels.end) { break; }

    strlen = num_len - (int)ceil(log10f((float)true_labels[i]->label+1));
    numspr = sprintf(true_label+pos+strlen, "%d", true_labels[i]->label);
    true_label[pos+numspr+strlen] = ' ';

    strlen = num_len - (int)ceil(log10f((float)pred_seq[i]+1));
    numspr = sprintf(pred_label+pos+strlen, "%d", (int)pred_seq[i]);
    pred_label[pos+numspr+strlen] = ' ';

    pos += num_len + 1;
    i++;
  }

  /*long unsigned int pred_made, ex_gen;
  char pred_made_c, ex_gen_c;
  show_big_number(&pred_made, &pred_made_c, total_predictions_made);
  show_big_number(&ex_gen   , &ex_gen_c   , total_examples_generated); */

  //  timeb t_end_global;
  //  ftime(&t_end_global);
  //  int net_time = (int) (t_end_all.time - t_start_all.time);
  fprintf(stderr, "%-10.6f %-10.6f %8ld %15f   [%s] [%s] %8lu %5d %5d %15lu %15lu\n",
          all.sd->sum_loss/all.sd->weighted_examples,
          all.sd->sum_loss_since_last_dump / (all.sd->weighted_examples - all.sd->old_weighted_examples),
          (long int)all.sd->example_number,
          all.sd->weighted_examples,
          true_label,
          pred_label,
          seq_num_features,
          (int)read_example_last_pass,
          (int)current_policy,
          (long unsigned int)total_predictions_made,
          (long unsigned int)total_examples_generated);
  //          net_time);
     
  all.sd->sum_loss_since_last_dump = 0.0;
  all.sd->old_weighted_examples = all.sd->weighted_examples;
  all.sd->dump_interval *= 2;
}

void simple_print_example_features(vw&all, example *ec)
{
  for (size_t* i = ec->indices.begin; i != ec->indices.end; i++) 
    {
      feature* end = ec->atomics[*i].end;
      for (feature* f = ec->atomics[*i].begin; f!= end; f++) {
        cerr << "\t" << f->weight_index << ":" << f->x << ":" << all.reg.weight_vectors[f->weight_index & all.weight_mask];
      }
    }
  cerr << endl;
}

void simple_print_costs(CSOAA::label *c)
{
  for (CSOAA::wclass *f = c->costs.begin; f != c->costs.end; f++) {
    clog << "\t" << f->weight_index << ":" << f->x << "::" << f->partial_prediction;
  }
  clog << endl;
}

/********************************************************************************************
 *** HISTORY MANIPULATION
 ********************************************************************************************/

inline void append_history(history h, uint32_t p)
{
  for (size_t i=1; i<hinfo.length; i++)
    h[i-1] = h[i];
  if (hinfo.length > 0)
    h[hinfo.length-1] = (size_t)p;
}

void append_history_item(history_item hi, uint32_t p)
{
  if (hinfo.length > 0) {
    int old_val = hi.predictions[0];
    hi.predictions_hash -= old_val * constant_pow_length;
    hi.predictions_hash += p;
    hi.predictions_hash *= quadratic_constant;
    append_history(hi.predictions, p);
  }

  hi.same = 0;
}

void assign_append_history_item(history_item to, history_item from, uint32_t p)
{
  memcpy(to.predictions, from.predictions, hinfo.length * sizeof(size_t));
  to.predictions_hash = from.predictions_hash;
  append_history_item(to, p);
}    

inline size_t last_prediction(history h)
{
  return h[hinfo.length-1];
}

#define order_on(a,b) { if (a < b) return -1; else if (a > b) return 1; }

int order_history_item_by_score(const void* a, const void* b)  // put dead items at end, same items at end, otherwise top scoring items first
{
  history_item *ha = (history_item*)a;
  history_item *hb = (history_item*)b;
  order_on(hb->alive, ha->alive);
  order_on(ha->same , hb->same);
  order_on(ha->pred_score, hb->pred_score);
  return 0;
}

int order_history_item(const void* a, const void* b)  // put dead items at end, put higher-scoring items earlier
{
  history_item *ha = (history_item*)a;
  history_item *hb = (history_item*)b;
  order_on(hb->alive, ha->alive);
  order_on(ha->predictions_hash, hb->predictions_hash);
  if (hinfo.length > 0)
    for (size_t j=0; j<hinfo.length; j++) {
      size_t i = hinfo.length - 1 - j;
      order_on(ha->predictions[i], hb->predictions[i]);
    }
  return 0;
}

int order_history_item_total(const void* a, const void* b)  // put dead items at end, put higher-scoring items earlier
{
  history_item *ha = (history_item*)a;
  history_item *hb = (history_item*)b;
  order_on(hb->alive, ha->alive);
  order_on(ha->predictions_hash, hb->predictions_hash);
  if (hinfo.length > 0)
    for (size_t j=0; j<hinfo.length; j++) {
      size_t i = hinfo.length - 1 - j;
      order_on(ha->predictions[i], hb->predictions[i]);
    }
  order_on(ha->total_predictions, hb->total_predictions);
  return 0;
}

inline int cache_item_same_as_before(size_t i)
{
  return (i > 0) && (order_history_item(&hcache[i], &hcache[i-1]) == 0);
}


void sort_and_mark_equality(history_item* list, size_t len)
{
  qsort(list, len, sizeof(history_item), order_history_item);
  hcache[0].same = 0;
  for (size_t i=1; i<len; i++) {
    int order = order_history_item(&list[i], &list[i-1]);
    list[i].same = (order == 0);
  }
}

int hcache_all_equal_or_dead()
{
  if (!hcache[0].alive) return 1;
  for (size_t i=1; i<sequence_k * sequence_beam; i++) {
    if (!hcache[i].alive) return 1;
    if (!hcache[i].same)  return 0;
  }
  return 1;
}


inline void clear_history(history h)  // TODO: memset this
{
  for (size_t t=0; t<hinfo.length; t++)
    h[t] = 0;
}

inline void copy_history(history to, history from) // TODO: memcpy this
{
  for (size_t t=0; t<hinfo.length; t++)
    to[t] = from[t];
}

void copy_history_item(vw&all,history_item *to, history_item from, bool copy_pred, bool copy_total)
{
  if (copy_pred) memcpy((*to).predictions, from.predictions, hinfo.length * sizeof(uint32_t));
  (*to).predictions_hash = from.predictions_hash;
  (*to).loss = from.loss;
  (*to).original_label = from.original_label;
  (*to).same = from.same;
  (*to).alive = from.alive;
  (*to).pred_score = from.pred_score;
  if (copy_total) memcpy((*to).total_predictions, from.total_predictions, all.p->ring_size * sizeof(size_t));
}

/********************************************************************************************
 *** EXAMPLE MANIPULATION
 ********************************************************************************************/


void (*base_learner)(vw&,example*) = NULL;
void (*base_finish)(vw&) = NULL;


void generate_training_example(vw&all, example *ec, history h, v_array<CSOAA::wclass>costs)
{
  CSOAA::label ld = { costs };

  SearnUtil::add_history_to_example(all, &hinfo, ec, h);
  SearnUtil::add_policy_offset(all, ec, sequence_k, total_number_of_policies, current_policy);

  if (PRINT_DEBUG_INFO) {clog << "before train: costs = ["; for (CSOAA::wclass*c=costs.begin; c!=costs.end; c++) clog << " " << c->weight_index << ":" << c->x; clog << " ]\t"; simple_print_example_features(all,ec);}
  ec->ld = (void*)&ld;
  total_examples_generated++;
  base_learner(all, ec);
  if (PRINT_DEBUG_INFO) {clog << " after train: costs = ["; for (CSOAA::wclass*c=costs.begin; c!=costs.end; c++) clog << " " << c->weight_index << ":" << c->x << "::" << c->partial_prediction; clog << " ]\t"; simple_print_example_features(all,ec);}

  SearnUtil::remove_history_from_example(all, &hinfo, ec);
  SearnUtil::remove_policy_offset(all, ec, sequence_k, total_number_of_policies, current_policy);
}

size_t predict(vw&all, example *ec, history h, int policy, size_t truth)
{
  size_t yhat;
  if (policy == -1) { // this is the optimal policy!
    yhat = truth;
    if (DEBUG_FORCE_BEAM_ONE || sequence_beam > 1) {
      //CSOAA::label *label = all_transitions_allowed ? &testall_costs : &transition_prediction_costs[last_prediction(h)];
      CSOAA::label *label = true ? &testall_costs : &transition_prediction_costs[last_prediction(h)];
      ec->ld = (void*)label;
      for (CSOAA::wclass *f = label->costs.begin; f != label->costs.end; f++)
        f->partial_prediction = (f->weight_index == truth) ? 0. : 1.;
    }
  } else {
    SearnUtil::add_history_to_example(all, &hinfo, ec, h);
    SearnUtil::add_policy_offset(all, ec, sequence_k, total_number_of_policies, policy);

    if (PRINT_DEBUG_INFO) {
      clog << "all_costs="; simple_print_costs(&testall_costs);;
      if (! all_transitions_allowed) {
        clog << "tpr_costs="; simple_print_costs(&transition_prediction_costs[last_prediction(h)]);
      }
      clog << "  (last prediction=" << last_prediction(h) << ")" << endl;
    }
    //ec->ld = all_transitions_allowed ? (void*)&testall_costs : (void*)&transition_prediction_costs[last_prediction(h)];
    ec->ld = true ? (void*)&testall_costs : (void*)&transition_prediction_costs[last_prediction(h)];

    if (PRINT_DEBUG_INFO) {clog << "before test: "; simple_print_example_features(all, ec);clog << "costs = "; simple_print_costs((CSOAA::label*)ec->ld); }
    total_predictions_made++;
    base_learner(all, ec);
    yhat = (size_t)(*(OAA::prediction_t*)&(ec->final_prediction));
    if (PRINT_DEBUG_INFO) {clog << " after test: " << yhat << ", pp=" << ec->partial_prediction << endl;clog << "costs = "; simple_print_costs((CSOAA::label*)ec->ld); }

    SearnUtil::remove_history_from_example(all, &hinfo, ec);
    SearnUtil::remove_policy_offset(all, ec, sequence_k, total_number_of_policies, policy);
  }
  if ((yhat <= 0) || (yhat > sequence_k)) {
    clog << "internal error (bug): predict is returning an invalid class [" << yhat << "] -- replacing with 1" << endl;
    return 1;
  }
  return yhat;
}

bool warned_about_class_overage = false;

void take_beam_step(v_array<CSOAA::wclass> costs, size_t t, size_t k, size_t *idx)
{
  for (CSOAA::wclass *wc = costs.begin; wc != costs.end; wc++) {
    size_t yhat = wc->weight_index;
    
    memcpy(beam[*idx].total_predictions, beam_backup[k].total_predictions, t * sizeof(size_t));
    assign_append_history_item(beam[*idx], beam_backup[k], yhat);
    beam[*idx].loss = beam_backup[k].loss;
    beam[*idx].original_label = beam_backup[k].original_label;
    beam[*idx].same = false;
    beam[*idx].alive = true;
    beam[*idx].pred_score = beam_backup[k].pred_score + wc->partial_prediction;
    beam[*idx].total_predictions[t] = yhat;
    (*idx)++;
  }
}

void finalize_beam(size_t *idx)
{
  if (*idx <= 1) return;
  // now, sort so that we can find cases for merging
  sort_and_mark_equality(beam, *idx);

  // we only need to keep the top sequence_beam *alive* AND not(same) items
  // we can do this by re-sorting on score
  qsort(beam, *idx, sizeof(history_item), order_history_item_by_score);

  // just go through the remaining items and kill them
  (*idx) = sequence_beam;
  while (true) { // initially, *idx > 1
    if (beam[*idx-1].alive) break;
    (*idx) --;
    if (*idx == 0) break;
  }
}

void clear_beam(vw&all,history_item* b, size_t sz)
{
  for (size_t k=0; k<sz; k++) {
    clear_history(b[k].predictions);
    b[k].predictions_hash = 0;
    b[k].loss = 0.;
    b[k].original_label = 0;
    b[k].same = false;
    b[k].alive = false;
    b[k].pred_score = 0.;
    memset(b[k].total_predictions, 0, all.p->ring_size * sizeof(size_t));
  }
}

void run_test_beam(vw&all)
{
  size_t n = ec_seq.index();
  OAA::mc_label* old_label;
  size_t sz = sequence_beam + sequence_k;

  clear_beam(all, beam, sz);

  // create initial "old" beam
  clear_beam(all, beam_backup, sequence_beam);
  beam_backup[0].alive = true;

  for (size_t t=0; t<n; t++) {
    old_label = (OAA::mc_label*)ec_seq[t]->ld;

    size_t idx = 0;
    for (size_t k=0; k<sequence_beam; k++) {
      if (! beam_backup[k].alive) break;  // the rest are guaranteed to be dead
      predict(all, ec_seq[t], beam_backup[k].predictions, policy_seq[t], -1);
      take_beam_step(((CSOAA::label*)ec_seq[t]->ld)->costs, t, k, &idx);
      ec_seq[t]->ld = old_label;
      finalize_beam(&idx);
    }

<<<<<<< HEAD
    // copy top k to beam_backup
    if (t < n-1) {
      for (size_t k=0; k<idx; k++)
        copy_history_item(all, &beam_backup[k], beam[k], true, true);
      for (size_t k=idx; k<sz; k++)
        beam[k].alive = false;
    }
    //clog << "test @ t=" << t << endl;
    //print_beam(t+1);
=======
    yhat = predict(all, ec, current_history, policy, -1);
    global_print_label(all, ec, yhat);

    ec->ld = old_label;

    append_history(current_history, yhat);

    free_example(all, ec);
    ec = safe_get_example(all, 0);
  }
  if (ec != NULL) {
    free_example(all, ec);
    CSOAA_LDF::global_print_newline(all);
>>>>>>> 2a180110
  }

  // the top scoring output should be in beam[0]
  for (size_t t=0; t<n; t++)
    pred_seq[t] = beam[0].total_predictions[t];
}

void run_test(vw&all)
{
  OAA::mc_label* old_label;

  if (PRINT_DEBUG_INFO) {clog << "-------------------------------------------------------------------" << endl;}

<<<<<<< HEAD
  clear_history(current_history); current_history_hash = 0;
  for (size_t t=0; t<ec_seq.index(); t++) {
    old_label = (OAA::mc_label*)ec_seq[t]->ld;
    pred_seq[t] = predict(all, ec_seq[t], current_history, policy_seq[t], -1);
    append_history(current_history, pred_seq[t]);
    ec_seq[t]->ld = old_label;
=======
  // skip initial newlines
  while (CSOAA_LDF::example_is_newline(cur_ec)) {
    CSOAA_LDF::global_print_newline(all);
    free_example(all, cur_ec);
    cur_ec = safe_get_example(all, 1);
    if (cur_ec == NULL)
      return;
  }

  if (CSOAA_LDF::example_is_test(cur_ec)) {
    run_test(all, cur_ec);
    return;
>>>>>>> 2a180110
  }
}

void run_test_common_init()
{
  for (size_t t=0; t<ec_seq.index(); t++)
    policy_seq[t] = (current_policy == 0) ? 0 : SearnUtil::random_policy(t, sequence_beta, sequence_allow_current_policy, current_policy, false);
  if (PRINT_DEBUG_INFO) {
    clog << "test policies:";
    for (size_t t=0; t<ec_seq.index(); t++) clog << " " << policy_seq[t];
    clog << endl;
  }
}

<<<<<<< HEAD
void run_test_common_final(vw&all, bool do_printing)
{
  size_t seq_num_features = 0;
  for (size_t t=0; t<ec_seq.index(); t++) {
    if (do_printing) global_print_label(all, ec_seq[t], pred_seq[t]);
    seq_num_features += ec_seq[t]->num_features;
=======
  if (skip_this_one) {
    for (size_t i=0; i<n; i++)
      free_example(all, ec_seq[n]);
    if (cur_ec != NULL)
      free_example(all, cur_ec);
    return;
>>>>>>> 2a180110
  }
  if (do_printing) print_update(all, seq_num_features);
}

// some edit
void run_train_common_init(vw&all)
{
  size_t n = ec_seq.index();
  size_t seq_num_features = 0;
  true_labels.erase();
  for (size_t t=0; t<n; t++) {
    push(true_labels, (OAA::mc_label*)ec_seq[t]->ld);

    seq_num_features             += ec_seq[t]->num_features;
    all.sd->total_features    += ec_seq[t]->num_features;
    all.sd->weighted_examples += true_labels[t]->weight;

    if (pred_seq[t] != true_labels[t]->label) { // incorrect prediction
      all.sd->sum_loss += true_labels[t]->weight;
      all.sd->sum_loss_since_last_dump += true_labels[t]->weight;
    }

    // global_print_label(ec_seq[t], pred_seq[t]);

    // allow us to use the optimal policy for the future
    if (SearnUtil::random_policy(t, sequence_beta, sequence_allow_current_policy, current_policy, true) == -1)
      policy_seq[t] = -1;
  }
  if (PRINT_DEBUG_INFO) {
    clog << "train policies:";
    for (size_t t=0; t<ec_seq.index(); t++) clog << " " << policy_seq[t];
    clog << endl;
  }
  all.sd->example_number++;
  print_update(all, seq_num_features);
}

void run_train_common_final()
{
  for (size_t i=0; i<ec_seq.index(); i++)
    ec_seq[i]->ld = (void*)true_labels[i];
}


void run_train(vw&all)
{
  size_t n = ec_seq.index();
  bool all_policies_optimal = true;
  for (size_t t=0; t<n; t++) {
    if (policy_seq[t] >= 0) all_policies_optimal = false;
    if (t == 0) {
      if (policy_seq[0] == -1)
        pred_seq[0] = true_labels[0]->label;
    } else {
      pred_seq[t] = -1;
    }
  }

  // start learning
  if (PRINT_DEBUG_INFO) {clog << "===================================================================" << endl;}
  clear_history(current_history); current_history_hash = 0;

  size_t last_new = -1;
  int prediction_matches_history = 0;

  for (size_t t=0; t<n; t++) {
    // we're making examples at position t
    for (size_t i=0; i<sequence_k; i++) {
      copy_history(all_histories[i], current_history);
      // NOTE: have to keep all_histories and hcache[i].predictions
      // seperate to avoid copy by value versus copy by pointer issues
      hcache[i].predictions = all_histories[i];
      hcache[i].predictions_hash = current_history_hash;
      hcache[i].loss = true_labels[t]->weight * (float)((i+1) != true_labels[t]->label);
      hcache[i].same = 0;
      //hcache[i].alive = all_transitions_allowed || valid_transition[last_prediction(current_history)][i] || (i+1==pred_seq[t]);
      hcache[i].alive = true || valid_transition[last_prediction(current_history)][i] || (i+1==pred_seq[t]);
      hcache[i].original_label = i;
      hcache[i].pred_score = 0.;
      //hcache[i].total_predictions = NULL;
      append_history_item(hcache[i], i+1);
    }

    size_t end_pos = (n < t+1+sequence_rollout) ? n : (t+1+sequence_rollout);

    // so we can break early, figure out when the position AFTER the LAST non-optimal policy
    // this is the position AFTER which we can stop
    if (all_policies_optimal)
      end_pos = t+1;
    else
      while (end_pos >= t+1) {
        if (policy_seq[end_pos-1] >= 0)
          break;
        end_pos--;
      }

    bool entered_rollout = false;
    float gamma = 1;
    for (size_t t2=t+1; t2<end_pos; t2++) {
      gamma *= sequence_gamma;
      if (OPTIMIZE_SHARED_HISTORIES) {
        sort_and_mark_equality(hcache, sequence_k);
        if (hcache_all_equal_or_dead())
          break;
      }
      entered_rollout = true;
      for (size_t i=0; i < sequence_k; i++) {
        if (!hcache[i].alive) { break; }  // we hit the dead rollouts!

        prediction_matches_history = 0;
        if (OPTIMIZE_SHARED_HISTORIES && hcache[i].same) {
          // copy from the previous cache
          if (last_new < 0) {
            cerr << "internal error (bug): sequence histories match, but no new items; skipping" << endl;
            goto NOT_REALLY_NEW;
          }

          prediction_matches_history  = (t2 == t+1) && (last_prediction(hcache[i].predictions) == pred_seq[t]);

          hcache[i].predictions       = hcache[last_new].predictions;
          hcache[i].predictions_hash  = hcache[last_new].predictions_hash;
          hcache[i].loss             += gamma * true_labels[t2]->weight * (float)(last_prediction(hcache[last_new].predictions) != true_labels[t2]->label);
        } else {
NOT_REALLY_NEW:
          // compute new
          last_new = i;

          prediction_matches_history = (t2 == t+1) && (last_prediction(hcache[i].predictions) == pred_seq[t]);

          /*
          clog << "predict @ " << t2 << " via " << t << " with hcache[" << i << "] := ";
            clog << "\tol=" << hcache[i].original_label << "\t(l=" << hcache[i].loss << ")\t" << (hcache[i].alive ? "alive" : "dead") << "\t" << (hcache[i].same ? "same" : "diff") << "\t<";
            for (size_t ttt=0; ttt<total_length; ttt++) { clog << " " << hcache[i].predictions[ttt]; }
            clog << " >" << endl;
          */

          size_t yhat = predict(all, ec_seq[t2], hcache[i].predictions, policy_seq[t2], true_labels[t2]->label);
          append_history_item(hcache[i], yhat);
          hcache[i].loss += gamma * true_labels[t2]->weight * (float)(yhat != true_labels[t2]->label);
        }
        hcache[i].same = 0;

        if (prediction_matches_history) { // this is what we would have predicted
          pred_seq[t+1] = last_prediction(hcache[i].predictions);
          if ((pred_seq[t+1] <= 0) || (pred_seq[t+1] > sequence_k)) {
            cerr << "internal error (bug): last_prediction is returning an invalid prediction; replacing with 1" << endl;
            pred_seq[t+1] = 1;
          }
        }
      }
    }

    if (entered_rollout && ((pred_seq[t+1] <= 0) || (pred_seq[t+1] > sequence_k))) {
      cerr << "internal error (bug): did not find actual predicted path at " << t << "; defaulting to 1" << endl;
      pred_seq[t] = 1;
    }

    // generate the training example
    float min_loss = hcache[0].loss;
    for (size_t i=1; i < sequence_k; i++)
      if (hcache[i].alive && (hcache[i].loss < min_loss))
        min_loss = hcache[i].loss;

    loss_vector.erase();
    for (size_t i=0; i<sequence_k; i++) {
      if (hcache[i].alive) {
        size_t lab  = hcache[i].original_label;
        size_t cost = hcache[i].loss - min_loss;
        CSOAA::wclass temp  = { cost, lab+1, 0. };
        push(loss_vector, temp);
      }
    }
    generate_training_example(all, ec_seq[t], current_history, loss_vector);

    // update state
    append_history(current_history, pred_seq[t]);

    if ((!entered_rollout) && (t < n-1)) {
      pred_seq[t+1] = predict(all, ec_seq[t+1], current_history, policy_seq[t+1], true_labels[t+1]->label);
    }
  }
}

void run_train_beam(vw&all)
{
  run_train(all);
  return;
  size_t n = ec_seq.index();
  size_t sz = sequence_k + sequence_beam;
  OAA::mc_label* old_label;

  clear_beam(all, beam, sz);

  // create initial "old" beam
  clear_beam(all, beam_backup, sequence_beam);
  beam_backup[0].alive = true;

  for (size_t t=0; t<n; t++) {
    // we're making examples at position t

    // we're going to have sequence_k many roll-outs for the TOP
    // sequence_beam items in the beam.  initialize the cache.
    for (size_t k=0; k<sequence_beam; k++) {
      if (!beam_backup[k].alive)
        for (size_t i=0; i<sequence_k; i++)
          hcache[i * sequence_beam + k].alive = false;
      else 
        for (size_t i=0; i<sequence_k; i++) {
          size_t id = i * sequence_beam + k;
          hcache[id].predictions = all_histories[id];
          copy_history_item(all, &hcache[id], beam_backup[k], true, false);
          hcache[id].loss = true_labels[t]->weight * (float)((i+1) != true_labels[t]->label);
          hcache[id].original_label = i;
          hcache[id].alive = true;
          hcache[id].same = false;
          append_history_item(hcache[id], i+1);
        }
    }

    // it's possible that we can already kill some of these; do so
    sort_and_mark_equality(hcache, sequence_beam*sequence_k);

<<<<<<< HEAD
    //clog << "initialize hcache:" << endl;
    //print_hcache();

    size_t end_pos = (n < t+1+sequence_rollout) ? n : (t+1+sequence_rollout);
    float gamma = 1.;
    for (size_t t2=t+1; t2<end_pos; t2++) {
      old_label = (OAA::mc_label*)ec_seq[t2]->ld;
      gamma *= sequence_gamma;

      // TODO: optimize shared history

      // for each HYPOTHESIS, we want to do a single-step BEAM rollout ... we can do all of them at once
      for (size_t i=0; i<sequence_k; i++) {
        // set it up like this is our only example
        //clog << "t=" << t << " t2=" << t2 << " i=" << i << endl;
        //        for (size_t k=0; k<sequence_beam; k++) {
          //          size_t id = i * sequence_beam + k;
          //          copy_history_item(&beam[k], hcache[id], true, false);
          //clog << "copy beam[" << k << "] <- hcache[" << id << "]" << endl;
          //        }
        //clog << "before step:" << endl; print_beam(t2+1);
        // make step
        clear_beam(all, beam, sz);
        size_t idx = 0;
        for (size_t k=0; k<sequence_beam; k++) {
          size_t id = i * sequence_beam + k;
          //if (! beam[k].alive) break;
          predict(all, ec_seq[t2], hcache[id].predictions, policy_seq[t2], true_labels[t2]->label);
          //simple_print_costs((CSOAA::label*)ec_seq[t2]->ld);
          take_beam_step(((CSOAA::label*)ec_seq[t2]->ld)->costs, t2, k, &idx);
          ec_seq[t2]->ld = old_label;
          finalize_beam(&idx);
          //clog << "after step " << k << ":" << endl; print_beam(t2+1);
        }
        //clog << "after finalize:" << endl; print_beam(t2+1);
        // now, the top K elements of beam contain our next positions, which we just move back into hcache
        for (size_t k=0; k<sequence_beam; k++) {
          size_t id = k * sequence_k + i;
          copy_history_item(all, &hcache[id], beam[k], true, false);
          //clog << "copy hcache[" << id << "] <- beam[" << k << "]" << endl;
          //hcache[id].loss += gamma * true_labels[t2]->weight * (float)(last_prediction(hcache[id].predictions) != true_labels[t2]->label);
        }
        //clog << "new hcache:" << endl; print_hcache();
      }
    }

    // generate the training examples
    float min_loss = hcache[0].loss;
    for (size_t id=1; id < sequence_k * sequence_beam; id++)  // TODO: should this be only over beam?
      if (hcache[id].alive && (hcache[id].loss < min_loss))
        min_loss = hcache[id].loss;
    min_loss = 0;

    for (size_t k=0; k<sequence_beam; k++) {
      // restore the beam
      copy_history_item(all, &beam[k], beam_backup[k], true, true);

      // create the example
      loss_vector.erase();
      for (size_t i=0; i<sequence_k; i++) {
        size_t id = k * sequence_k + i;
        if (hcache[id].alive) {
          size_t lab  = hcache[id].original_label % sequence_k;
          size_t cost = hcache[id].loss - min_loss;
          CSOAA::wclass temp  = { cost, lab+1, 0. };
          push(loss_vector, temp);
        }
      }
      //clog << "generate_training_example based on beam[" << k << "].predictions = <";
      //for (size_t tt=0; tt<hinfo.length; tt++) { clog << " " << beam[k].predictions[tt]; }
      //clog << " >" << endl;
      generate_training_example(all, ec_seq[t], beam[k].predictions, loss_vector);
    }

    // take a step
    //clog << "before final step for iteration:" << endl;
    //print_beam(t+1);
    size_t idx = sequence_beam;
    for (size_t k=0; k<sequence_beam; k++) {
      if (! beam[k].alive) break;
      predict(all, ec_seq[t], beam[k].predictions, policy_seq[t], true_labels[t]->label);
      take_beam_step(((CSOAA::label*)ec_seq[t]->ld)->costs, t, k, &idx);
    }
    //clog << "before finalize step for iteration idx=" << idx << ":" << endl;
    //print_beam(t+1);
    finalize_beam(&idx);
    //clog << "final step for iteration:" << endl;
    //print_beam(t+1);
  }
}

void do_actual_learning(vw&all)
{
  if (ec_seq.index() <= 0) return; // nothing to do

  bool any_train = false;
  bool any_test  = false;

  for (example **ec = ec_seq.begin; ec != ec_seq.end; ec++)
    if (CSOAA_LDF::example_is_test(*ec)) { any_test = true; }
    else { any_train = true; }

  if (any_train && any_test)
    cerr << "warning: mix of train and test data in sequence prediction at " << ec_seq[0]->example_counter << "; treating as test" << endl;

  run_test_common_init();
  if (sequence_beam > 1 || DEBUG_FORCE_BEAM_ONE) run_test_beam(all);
  else                                           run_test(all);
  run_test_common_final(all, any_test);

  if (! any_test && all.training) {
    run_train_common_init(all);
    if (sequence_beam > 1 || DEBUG_FORCE_BEAM_ONE) run_train_beam(all);
    else                                           run_train(all);
    run_train_common_final();
  }
=======
  for (size_t i=0; i<n; i++)
    free_example(all, ec_seq[i]);

  if (cur_ec != NULL)
    free_example(all, cur_ec);
>>>>>>> 2a180110
}
 


/********************************************************************************************
 *** MAIN ALGORITHM
 ********************************************************************************************/


void parse_flags(vw&all, std::vector<std::string>&opts, po::variables_map& vm, void (*base_l)(vw&,example*), void (*base_f)(vw&))
{
  po::options_description desc("Sequence options");
  desc.add_options()
    ("sequence_history", po::value<size_t>(), "Prediction history length for sequences")
    ("sequence_bigrams", "enable bigrams on prediction history")
    ("sequence_features", po::value<size_t>(), "create history predictions x features")
    ("sequence_bigram_features", "enable history bigrams for sequence_features")
    ("sequence_rollout", po::value<size_t>(), "maximum rollout length")
    ("sequence_passes_per_policy", po::value<size_t>(), "maximum number of datapasses per policy")
    ("sequence_beta", po::value<float>(), "interpolation rate for policies")
    ("sequence_gamma", po::value<float>(), "discount rate for policies")
    ("sequence_max_length", po::value<size_t>(), "maximum length of sequences (default 256)")
    ("sequence_transition_file", po::value<string>(), "read valid transitions from file (default all valid)")
    ("sequence_allow_current_policy", "allow sequence labeling to use the current policy")
    ("sequence_beam", po::value<size_t>(), "set the beam size for sequence prediction (default: 1 == greedy)");

  po::parsed_options parsed = po::command_line_parser(opts).
    style(po::command_line_style::default_style ^ po::command_line_style::allow_guessing).
    options(desc).allow_unregistered().run();
  opts = po::collect_unrecognized(parsed.options, po::include_positional);
  po::store(parsed, vm);
  po::notify(vm);

  base_learner = base_l;
  base_finish = base_f;
  *(all.lp)=OAA::mc_label_parser;

  sequence_k = vm["sequence"].as<size_t>();

  if (vm.count("sequence_bigrams"))
    hinfo.bigrams = true;
  if (vm.count("sequence_bigram_features"))
    hinfo.bigram_features = true;
  if (vm.count("sequence_allow_current_policy"))
    sequence_allow_current_policy = true;

  if (vm.count("sequence_history"))
    hinfo.length = vm["sequence_history"].as<size_t>();
  if (vm.count("sequence_features"))
    hinfo.features = vm["sequence_features"].as<size_t>();
  if (vm.count("sequence_rollout"))
    sequence_rollout = vm["sequence_rollout"].as<size_t>();
  if (vm.count("sequence_passes_per_policy"))
    sequence_passes_per_policy = vm["sequence_passes_per_policy"].as<size_t>();
  if (vm.count("sequence_beta"))
    sequence_beta = vm["sequence_beta"].as<float>();
  if (vm.count("sequence_gamma"))
    sequence_beta = vm["sequence_gamma"].as<float>();

  if (sequence_beta <= 0) {
    sequence_beta = 0.5;
    cerr << "warning: sequence_beta set to a value <= 0; resetting to 0.5" << endl;
  }

  if (vm.count("sequence_transition_file")) {
    all_transitions_allowed = false;
    read_transition_file(vm["sequence_transition_file"].as<string>().c_str());
  } else
    all_transitions_allowed = true;

  if (vm.count("sequence_beam")) {
    sequence_beam = vm["sequence_beam"].as<size_t>();
    if (sequence_beam < 1) {
      cerr << "cannot have --sequence_beam < 1; resetting to 1" << endl;
      sequence_beam = 1;
    }
    if (DEBUG_FORCE_BEAM_ONE || sequence_beam > 1)
      initialize_beam(all);
  }

  if (!all_transitions_allowed && (hinfo.length == 0)) {
    cerr << "cannot have --sequence_transition_file and zero history length, setting history length to 1" << endl;
    hinfo.length = 1;
  }

  constant_pow_length = 1;
  for (size_t i=0; i < hinfo.length; i++)
    constant_pow_length *= quadratic_constant;

  total_number_of_policies = (int)ceil(((float)all.numpasses) / ((float)sequence_passes_per_policy));
}


void finish(vw&all)
{
  free_required_memory(all);
  base_finish(all);
}

void learn(vw& all, example *ec) {
  if (ec_seq.index() >= all.p->ring_size - 2) { // give some wiggle room
    cerr << "warning: length of sequence at " << ec->example_counter << " exceeds ring size; breaking apart" << endl;
    do_actual_learning(all);
    clear_seq(all);
  }

  if (CSOAA_LDF::example_is_newline(ec)) {
    do_actual_learning(all);
    clear_seq(all);
    CSOAA_LDF::global_print_newline(all);
    free_example(all.p, ec);
  } else {
    read_example_this_loop++;
    read_example_last_id = ec->example_counter;
    if (ec->pass != read_example_last_pass) {
      read_example_last_pass = ec->pass;
      passes_since_new_policy++;
      if (passes_since_new_policy >= sequence_passes_per_policy) {
        passes_since_new_policy = 0;
        current_policy++;
        if (current_policy > total_number_of_policies) {
          cerr << "internal error (bug): too many policies; not advancing" << endl;
          current_policy = total_number_of_policies;
        }
      }
    }
    if (((OAA::mc_label*)ec->ld)->label > sequence_k) {
      if (!warned_about_class_overage) {
        cerr << "warning: specified " << sequence_k << " classes, but found class " << ((OAA::mc_label*)ec->ld)->label << "; replacing with " << sequence_k << endl;
        warned_about_class_overage = true;
      }
      ((OAA::mc_label*)ec->ld)->label = sequence_k;
    }

    push(ec_seq, ec);
  }
}

void drive(void* in)
{
  vw* all = (vw*)in;
  const char * header_fmt = "%-10s %-10s %8s %15s %24s %22s %8s %5s %5s %15s %15s\n";

  fprintf(stderr, header_fmt, "average", "since", "sequence", "example",   "current label", "current predicted",  "current",  "cur", "cur", "predic.", "examples");
  fprintf(stderr, header_fmt,    "loss",  "last",  "counter",  "weight", "sequence prefix",   "sequence prefix", "features", "pass", "pol",    "made",   "gener.");
  cerr.precision(5);

  allocate_required_memory(*all);

  example* ec = NULL;
  read_example_this_loop = 0;
  while (true) {
    if ((ec = get_example(all->p)) != NULL) { // semiblocking operation
      learn(*all, ec);
    } else if (parser_done(all->p)) {
      do_actual_learning(*all);
      finish(*all);
      return;
    }
  }
}

}<|MERGE_RESOLUTION|>--- conflicted
+++ resolved
@@ -46,1311 +46,1256 @@
 
 namespace Sequence {
 
-typedef uint32_t* history;  // histories have the most recent prediction at the END
-
-struct history_item {
-  history  predictions;
-  uint32_t predictions_hash;
-  float    loss;
-  size_t   original_label;
-  bool     same;
-  bool     alive;  // false if this isn't a valid transition
-  // the following are for beam search
-  float    pred_score;
-  history  total_predictions;
-};
-
-bool PRINT_DEBUG_INFO             = 0;
-bool PRINT_UPDATE_EVERY_EXAMPLE   = 0 | PRINT_DEBUG_INFO;
-bool OPTIMIZE_SHARED_HISTORIES    = 1;
-bool DEBUG_FORCE_BEAM_ONE         = 0;
+  typedef uint32_t* history;  // histories have the most recent prediction at the END
+
+  struct history_item {
+    history  predictions;
+    uint32_t predictions_hash;
+    float    loss;
+    size_t   original_label;
+    bool     same;
+    bool     alive;  // false if this isn't a valid transition
+    // the following are for beam search
+    float    pred_score;
+    history  total_predictions;
+  };
+
+  bool PRINT_DEBUG_INFO             = 0;
+  bool PRINT_UPDATE_EVERY_EXAMPLE   = 0 | PRINT_DEBUG_INFO;
+  bool OPTIMIZE_SHARED_HISTORIES    = 1;
+  bool DEBUG_FORCE_BEAM_ONE         = 0;
 
 #define PRINT_LEN 21
 
-// struct timeb t_start_global;
-
-<<<<<<< HEAD
-=======
-//nonreentrant
-size_t sequence_history           = 1;
-bool   sequence_bigrams           = false;
-size_t sequence_features          = 0;
-bool   sequence_bigram_features   = false;
->>>>>>> 2a180110
-size_t sequence_rollout           = 256;
-size_t sequence_passes_per_policy = 1;
-float  sequence_beta              = 0.5;
-size_t sequence_k                 = 2;
-size_t sequence_gamma             = 1.;
-bool   sequence_allow_current_policy = false;
-size_t sequence_beam              = 1;
-
-bool   all_transitions_allowed    = true;
-bool** valid_transition           = NULL;
-
-size_t current_policy             = 0;
-size_t read_example_last_pass     = 0;
-size_t total_number_of_policies   = 1;
-
-size_t constant_pow_length = 0;
-
-size_t total_predictions_made     = 0;
-size_t total_examples_generated   = 0;
-
-history       current_history     = NULL;
-uint32_t      current_history_hash = 0;
-
-SearnUtil::history_info hinfo;
-
-v_array<example*> ec_seq    = v_array<example*>();
-size_t*       pred_seq      = NULL;
-int*          policy_seq    = NULL;
-history*      all_histories = NULL;
-history_item* hcache        = NULL;
-v_array<OAA::mc_label*> true_labels = v_array<OAA::mc_label*>();
-history_item* beam = NULL;
-history_item* beam_backup = NULL;
-
-CSOAA::label testall_costs = { v_array<CSOAA::wclass>() };
-v_array<CSOAA::wclass> loss_vector  = v_array<CSOAA::wclass>();
-v_array<CSOAA::label> transition_prediction_costs = v_array<CSOAA::label>();
-
-using namespace std;
-
-/********************************************************************************************
- *** GENERIC HELPER FUNCTIONS
- ********************************************************************************************/
-
-void* calloc_or_die(size_t nmemb, size_t size)
-{
-  void* data = calloc(nmemb, size);
-  if (data == NULL) {
-    cerr << "internal error: memory allocation failed; dying!" << endl;
-    exit(-1);
-  }
-  return data;
-}
-
-void read_transition_file(const char* filename)
-{
-  FILE *f = fopen(filename, "r");
-  if (f == NULL) {
-    cerr << "warning: could not read file " << filename << "; assuming all transitions are valid" << endl;
-    return;
-  }
-  int rd;
-  int n = fscanf(f, "%d", &rd);
-  if (n == 0) {
-    cerr << "warning: could not read transitions final; assuming all valid" << endl;
-    all_transitions_allowed = true;
+  // struct timeb t_start_global;
+
+  //non-reentrant
+  size_t sequence_rollout           = 256;
+  size_t sequence_passes_per_policy = 1;
+  float  sequence_beta              = 0.5;
+  size_t sequence_k                 = 2;
+  size_t sequence_gamma             = 1.;
+  bool   sequence_allow_current_policy = false;
+  size_t sequence_beam              = 1;
+
+  bool   all_transitions_allowed    = true;
+  bool** valid_transition           = NULL;
+
+  size_t current_policy             = 0;
+  size_t read_example_last_pass     = 0;
+  size_t total_number_of_policies   = 1;
+
+  size_t constant_pow_length = 0;
+
+  size_t total_predictions_made     = 0;
+  size_t total_examples_generated   = 0;
+
+  history       current_history     = NULL;
+  uint32_t      current_history_hash = 0;
+
+  SearnUtil::history_info hinfo;
+
+  v_array<example*> ec_seq    = v_array<example*>();
+  size_t*       pred_seq      = NULL;
+  int*          policy_seq    = NULL;
+  history*      all_histories = NULL;
+  history_item* hcache        = NULL;
+  v_array<OAA::mc_label*> true_labels = v_array<OAA::mc_label*>();
+  history_item* beam = NULL;
+  history_item* beam_backup = NULL;
+
+  CSOAA::label testall_costs = { v_array<CSOAA::wclass>() };
+  v_array<CSOAA::wclass> loss_vector  = v_array<CSOAA::wclass>();
+  v_array<CSOAA::label> transition_prediction_costs = v_array<CSOAA::label>();
+
+  using namespace std;
+
+  /********************************************************************************************
+   *** GENERIC HELPER FUNCTIONS
+   ********************************************************************************************/
+
+  void* calloc_or_die(size_t nmemb, size_t size)
+  {
+    void* data = calloc(nmemb, size);
+    if (data == NULL) {
+      cerr << "internal error: memory allocation failed; dying!" << endl;
+      exit(-1);
+    }
+    return data;
+  }
+
+  void read_transition_file(const char* filename)
+  {
+    FILE *f = fopen(filename, "r");
+    if (f == NULL) {
+      cerr << "warning: could not read file " << filename << "; assuming all transitions are valid" << endl;
+      return;
+    }
+    int rd;
+    int n = fscanf(f, "%d", &rd);
+    if (n == 0) {
+      cerr << "warning: could not read transitions final; assuming all valid" << endl;
+      all_transitions_allowed = true;
+      fclose(f);
+      return;
+    }
+    if (rd < (int)sequence_k) {
+      cerr << "warning: number of classes in transition file (" << rd << ") is too small (need " << sequence_k << "); assuming all valid" << endl;
+      all_transitions_allowed = true;
+      fclose(f);
+      return;
+    }
+    int file_k = rd;
+    if (rd > (int)sequence_k) {
+      cerr << "warning: number of classes in transition file (" << rd << ") is too big; reading a subset" << endl;
+    }
+
+    all_transitions_allowed = false;
+    if (valid_transition == NULL) {
+      valid_transition = (bool**)calloc_or_die(sizeof(bool*), sequence_k+1);
+      for (size_t i=0; i<=sequence_k; i++)   // this is FROM, identified by line number; k+1 total lines for INITIAL transition
+        valid_transition[i] = (bool*)calloc_or_die(sizeof(bool), sequence_k);
+    }
+
+    for (size_t i=0; i<=sequence_k; i++)
+      for (size_t j=0; j<sequence_k; j++)
+        valid_transition[i][j] = true;
+  
+    transition_prediction_costs.erase();
+    for (int i=0; i<=file_k; i++)  {   // this is FROM, identified by line number; k+1 total lines for INITIAL transition
+      v_array<CSOAA::wclass> this_costs = v_array<CSOAA::wclass>();
+      for (int j=0; j<file_k; j++) {   // this is TO, identified by col number; k total columns
+        n = fscanf(f, "%d", &rd);
+        if (n == 0) {
+          cerr << "warning: could not read transitions; assuming all remaining are valid after " << i << "," << (j+1) << endl;
+          return;
+        }
+        if ((i <= (int)sequence_k) && (j < (int)sequence_k)) {
+          valid_transition[i][j] = (rd > 0);
+          if (valid_transition[i][j]) {
+            CSOAA::wclass feat = { FLT_MAX, j+1, 0. };
+            push(this_costs, feat);
+          }
+        }
+      }
+      if (i <= (int)sequence_k) {
+        CSOAA::label label = { this_costs };
+        push(transition_prediction_costs, label);
+      }
+    }
     fclose(f);
-    return;
-  }
-  if (rd < (int)sequence_k) {
-    cerr << "warning: number of classes in transition file (" << rd << ") is too small (need " << sequence_k << "); assuming all valid" << endl;
-    all_transitions_allowed = true;
-    fclose(f);
-    return;
-  }
-  int file_k = rd;
-  if (rd > (int)sequence_k) {
-    cerr << "warning: number of classes in transition file (" << rd << ") is too big; reading a subset" << endl;
-  }
-
-  all_transitions_allowed = false;
-  if (valid_transition == NULL) {
-    valid_transition = (bool**)calloc_or_die(sizeof(bool*), sequence_k+1);
-    for (size_t i=0; i<=sequence_k; i++)   // this is FROM, identified by line number; k+1 total lines for INITIAL transition
-      valid_transition[i] = (bool*)calloc_or_die(sizeof(bool), sequence_k);
-  }
-
-  for (size_t i=0; i<=sequence_k; i++)
-    for (size_t j=0; j<sequence_k; j++)
-      valid_transition[i][j] = true;
-  
-  transition_prediction_costs.erase();
-  for (int i=0; i<=file_k; i++)  {   // this is FROM, identified by line number; k+1 total lines for INITIAL transition
-    v_array<CSOAA::wclass> this_costs = v_array<CSOAA::wclass>();
-    for (int j=0; j<file_k; j++) {   // this is TO, identified by col number; k total columns
-      n = fscanf(f, "%d", &rd);
-      if (n == 0) {
-        cerr << "warning: could not read transitions; assuming all remaining are valid after " << i << "," << (j+1) << endl;
-        return;
-      }
-      if ((i <= (int)sequence_k) && (j < (int)sequence_k)) {
-        valid_transition[i][j] = (rd > 0);
-        if (valid_transition[i][j]) {
-          CSOAA::wclass feat = { FLT_MAX, j+1, 0. };
-          push(this_costs, feat);
-        }
-      }
-    }
-    if (i <= (int)sequence_k) {
-      CSOAA::label label = { this_costs };
-      push(transition_prediction_costs, label);
-    }
-  }
-  fclose(f);
-}
-
-
-
-void allocate_required_memory(vw& all)
-{
-  loss_vector.erase();
-
-  if (pred_seq == NULL)
-    pred_seq = (size_t*)calloc_or_die(all.p->ring_size, sizeof(size_t));
-
-  if (policy_seq == NULL)
-    policy_seq = (int*)calloc_or_die(all.p->ring_size, sizeof(int));
-
-  if (all_histories == NULL) {
-    all_histories = (history*)calloc_or_die(sequence_k * sequence_beam, sizeof(history));
+  }
+
+
+
+  void allocate_required_memory(vw& all)
+  {
+    loss_vector.erase();
+
+    if (pred_seq == NULL)
+      pred_seq = (size_t*)calloc_or_die(all.p->ring_size, sizeof(size_t));
+
+    if (policy_seq == NULL)
+      policy_seq = (int*)calloc_or_die(all.p->ring_size, sizeof(int));
+
+    if (all_histories == NULL) {
+      all_histories = (history*)calloc_or_die(sequence_k * sequence_beam, sizeof(history));
+      for (size_t i=0; i<sequence_k * sequence_beam; i++)
+        all_histories[i] = (history)calloc_or_die(hinfo.length, sizeof(size_t));
+    }
+
+    if (hcache == NULL) {
+      hcache = (history_item*)calloc_or_die(sequence_k * sequence_beam, sizeof(history_item));
+      for (size_t i=0; i<sequence_k * sequence_beam; i++)
+        hcache[i].total_predictions = (history)calloc_or_die(all.p->ring_size, sizeof(size_t));
+    }
+
+    if (current_history == NULL)
+      current_history = (history)calloc_or_die(hinfo.length, sizeof(uint32_t));
+
+    for (size_t i = 1; i <= all.sd->k; i++)
+      {
+        CSOAA::wclass cost = {FLT_MAX, i, 0.};
+        push(testall_costs.costs, cost);
+      }
+  }
+
+  void clear_seq(vw&all)
+  {
+    if (ec_seq.index() > 0) 
+      for (example** ecc=ec_seq.begin; ecc!=ec_seq.end; ecc++) {
+        free_example(all, *ecc);
+      }
+    ec_seq.erase();
+  }
+
+
+  void print_beam(size_t last_time)
+  {
+    if (beam == NULL) return;
+    size_t sz = sequence_beam + sequence_k;
+    clog << "........................................................................................................" << endl;
+    for (size_t k=0; k<sz; k++) {
+      if (k < sequence_beam) clog << "*"; else clog << " ";
+      clog << " " << k << "\tsc=" << beam[k].pred_score << "\t(l=" << beam[k].loss << ")\t" << (beam[k].alive ? "alive" : "dead") << "\t" << (beam[k].same ? "same" : "diff") << "\t<";
+
+      for (size_t t=0; t<hinfo.length; t++) {
+        clog << " " << beam[k].predictions[t];
+      }
+
+      clog << " >\t|";
+
+      for (size_t t=0; t<last_time; t++) {
+        clog << " " << beam[k].total_predictions[t];
+      }
+
+      clog << " |" << endl;
+    }
+  }
+    
+  void print_hcache()
+  {
+    clog << "********************************************************************************************************" << endl;
+    size_t sz = sequence_k * sequence_beam;
+    size_t total_length = max(hinfo.features, hinfo.length);
+    for (size_t k=0; k<sz; k++) {
+      clog << "k=" <<k << "\tol=" << hcache[k].original_label << "\t(l=" << hcache[k].loss << ")\t" << (hcache[k].alive ? "alive" : "dead") << "\t" << (hcache[k].same ? "same" : "diff") << "\t<";
+
+      for (size_t t=0; t<total_length; t++) {
+        clog << " " << hcache[k].predictions[t];
+      }
+
+      clog << " >" << endl;
+    }
+  }
+    
+
+  void initialize_beam(vw&all)
+  {
+    if (beam != NULL) return;
+    size_t sz = sequence_beam + sequence_k;
+    beam = (history_item*)calloc_or_die(sz, sizeof(history_item));
+    for (size_t k=0; k<sz; k++) {
+      beam[k].predictions       = (history)calloc_or_die(hinfo.length, sizeof(uint32_t));
+      beam[k].total_predictions = (history)calloc_or_die(all.p->ring_size, sizeof(uint32_t));
+    }
+    beam_backup = (history_item*)calloc_or_die(sequence_beam, sizeof(history_item));
+    for (size_t k=0; k<sequence_beam; k++) {
+      beam_backup[k].predictions       = (history)calloc_or_die(hinfo.length, sizeof(uint32_t));
+      beam_backup[k].total_predictions = (history)calloc_or_die(all.p->ring_size, sizeof(uint32_t));
+    }
+  }
+
+  void free_beam()
+  {
+    size_t sz = sequence_beam + sequence_k;
+    if (beam != NULL) {
+      for (size_t k=0; k<sz; k++) {
+        free(beam[k].predictions);
+        free(beam[k].total_predictions);
+      }
+      free(beam);
+      beam = NULL;
+
+      for (size_t k=0; k<sequence_beam; k++) {
+        free(beam_backup[k].predictions);
+        free(beam_backup[k].total_predictions);
+      }
+      free(beam_backup);
+      beam = NULL;
+    }
+  }
+
+  void free_required_memory(vw&all)
+  {
+    clear_seq(all);
+    if (ec_seq.begin != NULL)
+      free(ec_seq.begin);
+
+    if (DEBUG_FORCE_BEAM_ONE || sequence_beam > 1)
+      for (size_t i=0; i<sequence_k * sequence_beam; i++)
+        free(hcache[i].total_predictions);
+
+    free(pred_seq);        pred_seq        = NULL;
+    free(policy_seq);      policy_seq      = NULL;
+    free(hcache);          hcache          = NULL;
+    free(current_history); current_history = NULL;
+
     for (size_t i=0; i<sequence_k * sequence_beam; i++)
-      all_histories[i] = (history)calloc_or_die(hinfo.length, sizeof(size_t));
-  }
-
-  if (hcache == NULL) {
-    hcache = (history_item*)calloc_or_die(sequence_k * sequence_beam, sizeof(history_item));
-    for (size_t i=0; i<sequence_k * sequence_beam; i++)
-      hcache[i].total_predictions = (history)calloc_or_die(all.p->ring_size, sizeof(size_t));
-  }
-
-  if (current_history == NULL)
-    current_history = (history)calloc_or_die(hinfo.length, sizeof(uint32_t));
-
-  for (size_t i = 1; i <= all.sd->k; i++)
+      free(all_histories[i]);
+
+    if (!all_transitions_allowed) {
+      for (size_t i=0; i<sequence_k+1; i++)
+        free(valid_transition[i]);
+      free(valid_transition);
+      valid_transition = NULL;
+    }
+
+    free(all_histories);   all_histories   = NULL;
+
+    true_labels.erase();
+    free(true_labels.begin);
+
+    if (testall_costs.costs.begin != NULL)
+      free(testall_costs.costs.begin);
+
+    free_beam();
+  }
+
+
+  /********************************************************************************************
+   *** OUTPUTTING FUNCTIONS
+   ********************************************************************************************/
+
+  void global_print_label(vw&all, example *ec, size_t label)
+  {
+    for (size_t i=0; i<all.final_prediction_sink.index(); i++) {
+      int f = all.final_prediction_sink[i];
+      all.print(f, label, 0., ec->tag);
+    }
+  }
+
+
+  void print_history(history h)
+  {
+    clog << "[ ";
+    for (size_t t=0; t<hinfo.length; t++)
+      clog << h[t] << " ";
+    clog << "]" << endl;
+  }
+
+  size_t read_example_this_loop  = 0;
+  size_t read_example_last_id    = 0;
+  size_t passes_since_new_policy = 0;
+
+  /*
+    void show_big_number(uintmax_t *out, char *out_c, uintmax_t in)
     {
-      CSOAA::wclass cost = {FLT_MAX, i, 0.};
-      push(testall_costs.costs, cost);
-    }
-}
-
-void clear_seq(vw&all)
-{
-  if (ec_seq.index() > 0) 
-    for (example** ecc=ec_seq.begin; ecc!=ec_seq.end; ecc++) {
-      free_example(all.p, *ecc);
-    }
-  ec_seq.erase();
-}
-
-
-void print_beam(size_t last_time)
-{
-  if (beam == NULL) return;
-  size_t sz = sequence_beam + sequence_k;
-  clog << "........................................................................................................" << endl;
-  for (size_t k=0; k<sz; k++) {
-    if (k < sequence_beam) clog << "*"; else clog << " ";
-    clog << " " << k << "\tsc=" << beam[k].pred_score << "\t(l=" << beam[k].loss << ")\t" << (beam[k].alive ? "alive" : "dead") << "\t" << (beam[k].same ? "same" : "diff") << "\t<";
-
-    for (size_t t=0; t<hinfo.length; t++) {
-      clog << " " << beam[k].predictions[t];
-    }
-
-    clog << " >\t|";
-
-    for (size_t t=0; t<last_time; t++) {
-      clog << " " << beam[k].total_predictions[t];
-    }
-
-    clog << " |" << endl;
-  }
-}
-    
-void print_hcache()
-{
-  clog << "********************************************************************************************************" << endl;
-  size_t sz = sequence_k * sequence_beam;
-  size_t total_length = max(hinfo.features, hinfo.length);
-  for (size_t k=0; k<sz; k++) {
-    clog << "k=" <<k << "\tol=" << hcache[k].original_label << "\t(l=" << hcache[k].loss << ")\t" << (hcache[k].alive ? "alive" : "dead") << "\t" << (hcache[k].same ? "same" : "diff") << "\t<";
-
-    for (size_t t=0; t<total_length; t++) {
-      clog << " " << hcache[k].predictions[t];
-    }
-
-    clog << " >" << endl;
-  }
-}
-    
-
-void initialize_beam(vw&all)
-{
-  if (beam != NULL) return;
-  size_t sz = sequence_beam + sequence_k;
-  beam = (history_item*)calloc_or_die(sz, sizeof(history_item));
-  for (size_t k=0; k<sz; k++) {
-    beam[k].predictions       = (history)calloc_or_die(hinfo.length, sizeof(uint32_t));
-    beam[k].total_predictions = (history)calloc_or_die(all.p->ring_size, sizeof(uint32_t));
-  }
-  beam_backup = (history_item*)calloc_or_die(sequence_beam, sizeof(history_item));
-  for (size_t k=0; k<sequence_beam; k++) {
-    beam_backup[k].predictions       = (history)calloc_or_die(hinfo.length, sizeof(uint32_t));
-    beam_backup[k].total_predictions = (history)calloc_or_die(all.p->ring_size, sizeof(uint32_t));
-  }
-}
-
-void free_beam()
-{
-  size_t sz = sequence_beam + sequence_k;
-  if (beam != NULL) {
-    for (size_t k=0; k<sz; k++) {
-      free(beam[k].predictions);
-      free(beam[k].total_predictions);
-    }
-    free(beam);
-    beam = NULL;
-
-    for (size_t k=0; k<sequence_beam; k++) {
-      free(beam_backup[k].predictions);
-      free(beam_backup[k].total_predictions);
-    }
-    free(beam_backup);
-    beam = NULL;
-  }
-}
-
-void free_required_memory(vw&all)
-{
-  clear_seq(all);
-  if (ec_seq.begin != NULL)
-    free(ec_seq.begin);
-
-  if (DEBUG_FORCE_BEAM_ONE || sequence_beam > 1)
-    for (size_t i=0; i<sequence_k * sequence_beam; i++)
-      free(hcache[i].total_predictions);
-
-  free(pred_seq);        pred_seq        = NULL;
-  free(policy_seq);      policy_seq      = NULL;
-  free(hcache);          hcache          = NULL;
-  free(current_history); current_history = NULL;
-
-  for (size_t i=0; i<sequence_k * sequence_beam; i++)
-    free(all_histories[i]);
-
-  if (!all_transitions_allowed) {
-    for (size_t i=0; i<sequence_k+1; i++)
-      free(valid_transition[i]);
-    free(valid_transition);
-    valid_transition = NULL;
-  }
-
-  free(all_histories);   all_histories   = NULL;
-
-  true_labels.erase();
-  free(true_labels.begin);
-
-  if (testall_costs.costs.begin != NULL)
-    free(testall_costs.costs.begin);
-
-  free_beam();
-}
-
-
-/********************************************************************************************
- *** OUTPUTTING FUNCTIONS
- ********************************************************************************************/
-
-void global_print_label(vw&all, example *ec, size_t label)
-{
-  for (size_t i=0; i<all.final_prediction_sink.index(); i++) {
-    int f = all.final_prediction_sink[i];
-    all.print(f, label, 0., ec->tag);
-  }
-}
-
-
-void print_history(history h)
-{
-  clog << "[ ";
-  for (size_t t=0; t<hinfo.length; t++)
-    clog << h[t] << " ";
-  clog << "]" << endl;
-}
-
-size_t read_example_this_loop  = 0;
-size_t read_example_last_id    = 0;
-size_t passes_since_new_policy = 0;
-
-/*
-void show_big_number(uintmax_t *out, char *out_c, uintmax_t in)
-{
-  if (in < 1000) {
+    if (in < 1000) {
     *out = in;
     *out_c = ' ';
-  } else if (in < 1000000) {
+    } else if (in < 1000000) {
     *out = in/1000;
     *out_c = 'k';
-  } else if (in < 1000000000) {
+    } else if (in < 1000000000) {
     *out = in/1000000;
     *out_c = 'm';
-  } else if (in < 1000000000000) {
+    } else if (in < 1000000000000) {
     *out = in/1000000000;
     *out_c = 'g';
-  } else if (in < 1000000000000000) {
+    } else if (in < 1000000000000000) {
     *out = in/1000000000000;
     *out_c = 'p';
-  } else if (in < 1000000000000000000) {
+    } else if (in < 1000000000000000000) {
     *out = in/1000000000000000;
     *out_c = 'e';
-  } else {
+    } else {
     *out = (uintmax_t)in;
     *out_c = ' ';
-  }
-}
-*/
-
-void print_update(vw& all, long unsigned int seq_num_features)
-{
-  if (!(all.sd->weighted_examples > all.sd->dump_interval && !all.quiet && !all.bfgs)) {
-    if (!PRINT_UPDATE_EVERY_EXAMPLE) return;
-  }
-
-  char true_label[PRINT_LEN];
-  char pred_label[PRINT_LEN];
-  for (size_t i=0; i<PRINT_LEN-1; i++) {
-    true_label[i] = ' ';
-    pred_label[i] = ' ';
-  }
-  true_label[PRINT_LEN-1] = 0;
-  pred_label[PRINT_LEN-1] = 0;
-
-  int num_len = (int)ceil(log10f((float)sequence_k)+1);
-  int pos = 0;
-  int i = 0;
-  int numspr = 0; int strlen;
-  while (pos < PRINT_LEN-num_len-1) {
-    if (true_labels.begin+i == true_labels.end) { break; }
-
-    strlen = num_len - (int)ceil(log10f((float)true_labels[i]->label+1));
-    numspr = sprintf(true_label+pos+strlen, "%d", true_labels[i]->label);
-    true_label[pos+numspr+strlen] = ' ';
-
-    strlen = num_len - (int)ceil(log10f((float)pred_seq[i]+1));
-    numspr = sprintf(pred_label+pos+strlen, "%d", (int)pred_seq[i]);
-    pred_label[pos+numspr+strlen] = ' ';
-
-    pos += num_len + 1;
-    i++;
-  }
-
-  /*long unsigned int pred_made, ex_gen;
-  char pred_made_c, ex_gen_c;
-  show_big_number(&pred_made, &pred_made_c, total_predictions_made);
-  show_big_number(&ex_gen   , &ex_gen_c   , total_examples_generated); */
-
-  //  timeb t_end_global;
-  //  ftime(&t_end_global);
-  //  int net_time = (int) (t_end_all.time - t_start_all.time);
-  fprintf(stderr, "%-10.6f %-10.6f %8ld %15f   [%s] [%s] %8lu %5d %5d %15lu %15lu\n",
-          all.sd->sum_loss/all.sd->weighted_examples,
-          all.sd->sum_loss_since_last_dump / (all.sd->weighted_examples - all.sd->old_weighted_examples),
-          (long int)all.sd->example_number,
-          all.sd->weighted_examples,
-          true_label,
-          pred_label,
-          seq_num_features,
-          (int)read_example_last_pass,
-          (int)current_policy,
-          (long unsigned int)total_predictions_made,
-          (long unsigned int)total_examples_generated);
-  //          net_time);
+    }
+    }
+  */
+
+  void print_update(vw& all, long unsigned int seq_num_features)
+  {
+    if (!(all.sd->weighted_examples > all.sd->dump_interval && !all.quiet && !all.bfgs)) {
+      if (!PRINT_UPDATE_EVERY_EXAMPLE) return;
+    }
+
+    char true_label[PRINT_LEN];
+    char pred_label[PRINT_LEN];
+    for (size_t i=0; i<PRINT_LEN-1; i++) {
+      true_label[i] = ' ';
+      pred_label[i] = ' ';
+    }
+    true_label[PRINT_LEN-1] = 0;
+    pred_label[PRINT_LEN-1] = 0;
+
+    int num_len = (int)ceil(log10f((float)sequence_k)+1);
+    int pos = 0;
+    int i = 0;
+    int numspr = 0; int strlen;
+    while (pos < PRINT_LEN-num_len-1) {
+      if (true_labels.begin+i == true_labels.end) { break; }
+
+      strlen = num_len - (int)ceil(log10f((float)true_labels[i]->label+1));
+      numspr = sprintf(true_label+pos+strlen, "%d", true_labels[i]->label);
+      true_label[pos+numspr+strlen] = ' ';
+
+      strlen = num_len - (int)ceil(log10f((float)pred_seq[i]+1));
+      numspr = sprintf(pred_label+pos+strlen, "%d", (int)pred_seq[i]);
+      pred_label[pos+numspr+strlen] = ' ';
+
+      pos += num_len + 1;
+      i++;
+    }
+
+    /*long unsigned int pred_made, ex_gen;
+      char pred_made_c, ex_gen_c;
+      show_big_number(&pred_made, &pred_made_c, total_predictions_made);
+      show_big_number(&ex_gen   , &ex_gen_c   , total_examples_generated); */
+
+    //  timeb t_end_global;
+    //  ftime(&t_end_global);
+    //  int net_time = (int) (t_end_all.time - t_start_all.time);
+    fprintf(stderr, "%-10.6f %-10.6f %8ld %15f   [%s] [%s] %8lu %5d %5d %15lu %15lu\n",
+            all.sd->sum_loss/all.sd->weighted_examples,
+            all.sd->sum_loss_since_last_dump / (all.sd->weighted_examples - all.sd->old_weighted_examples),
+            (long int)all.sd->example_number,
+            all.sd->weighted_examples,
+            true_label,
+            pred_label,
+            seq_num_features,
+            (int)read_example_last_pass,
+            (int)current_policy,
+            (long unsigned int)total_predictions_made,
+            (long unsigned int)total_examples_generated);
+    //          net_time);
      
-  all.sd->sum_loss_since_last_dump = 0.0;
-  all.sd->old_weighted_examples = all.sd->weighted_examples;
-  all.sd->dump_interval *= 2;
-}
-
-void simple_print_example_features(vw&all, example *ec)
-{
-  for (size_t* i = ec->indices.begin; i != ec->indices.end; i++) 
-    {
-      feature* end = ec->atomics[*i].end;
-      for (feature* f = ec->atomics[*i].begin; f!= end; f++) {
-        cerr << "\t" << f->weight_index << ":" << f->x << ":" << all.reg.weight_vectors[f->weight_index & all.weight_mask];
-      }
-    }
-  cerr << endl;
-}
-
-void simple_print_costs(CSOAA::label *c)
-{
-  for (CSOAA::wclass *f = c->costs.begin; f != c->costs.end; f++) {
-    clog << "\t" << f->weight_index << ":" << f->x << "::" << f->partial_prediction;
-  }
-  clog << endl;
-}
-
-/********************************************************************************************
- *** HISTORY MANIPULATION
- ********************************************************************************************/
-
-inline void append_history(history h, uint32_t p)
-{
-  for (size_t i=1; i<hinfo.length; i++)
-    h[i-1] = h[i];
-  if (hinfo.length > 0)
-    h[hinfo.length-1] = (size_t)p;
-}
-
-void append_history_item(history_item hi, uint32_t p)
-{
-  if (hinfo.length > 0) {
-    int old_val = hi.predictions[0];
-    hi.predictions_hash -= old_val * constant_pow_length;
-    hi.predictions_hash += p;
-    hi.predictions_hash *= quadratic_constant;
-    append_history(hi.predictions, p);
-  }
-
-  hi.same = 0;
-}
-
-void assign_append_history_item(history_item to, history_item from, uint32_t p)
-{
-  memcpy(to.predictions, from.predictions, hinfo.length * sizeof(size_t));
-  to.predictions_hash = from.predictions_hash;
-  append_history_item(to, p);
-}    
-
-inline size_t last_prediction(history h)
-{
-  return h[hinfo.length-1];
-}
+    all.sd->sum_loss_since_last_dump = 0.0;
+    all.sd->old_weighted_examples = all.sd->weighted_examples;
+    all.sd->dump_interval *= 2;
+  }
+
+  void simple_print_example_features(vw&all, example *ec)
+  {
+    for (size_t* i = ec->indices.begin; i != ec->indices.end; i++) 
+      {
+        feature* end = ec->atomics[*i].end;
+        for (feature* f = ec->atomics[*i].begin; f!= end; f++) {
+          cerr << "\t" << f->weight_index << ":" << f->x << ":" << all.reg.weight_vectors[f->weight_index & all.weight_mask];
+        }
+      }
+    cerr << endl;
+  }
+
+  void simple_print_costs(CSOAA::label *c)
+  {
+    for (CSOAA::wclass *f = c->costs.begin; f != c->costs.end; f++) {
+      clog << "\t" << f->weight_index << ":" << f->x << "::" << f->partial_prediction;
+    }
+    clog << endl;
+  }
+
+  /********************************************************************************************
+   *** HISTORY MANIPULATION
+   ********************************************************************************************/
+
+  inline void append_history(history h, uint32_t p)
+  {
+    for (size_t i=1; i<hinfo.length; i++)
+      h[i-1] = h[i];
+    if (hinfo.length > 0)
+      h[hinfo.length-1] = (size_t)p;
+  }
+
+  void append_history_item(history_item hi, uint32_t p)
+  {
+    if (hinfo.length > 0) {
+      int old_val = hi.predictions[0];
+      hi.predictions_hash -= old_val * constant_pow_length;
+      hi.predictions_hash += p;
+      hi.predictions_hash *= quadratic_constant;
+      append_history(hi.predictions, p);
+    }
+
+    hi.same = 0;
+  }
+
+  void assign_append_history_item(history_item to, history_item from, uint32_t p)
+  {
+    memcpy(to.predictions, from.predictions, hinfo.length * sizeof(size_t));
+    to.predictions_hash = from.predictions_hash;
+    append_history_item(to, p);
+  }    
+
+  inline size_t last_prediction(history h)
+  {
+    return h[hinfo.length-1];
+  }
 
 #define order_on(a,b) { if (a < b) return -1; else if (a > b) return 1; }
 
-int order_history_item_by_score(const void* a, const void* b)  // put dead items at end, same items at end, otherwise top scoring items first
-{
-  history_item *ha = (history_item*)a;
-  history_item *hb = (history_item*)b;
-  order_on(hb->alive, ha->alive);
-  order_on(ha->same , hb->same);
-  order_on(ha->pred_score, hb->pred_score);
-  return 0;
-}
-
-int order_history_item(const void* a, const void* b)  // put dead items at end, put higher-scoring items earlier
-{
-  history_item *ha = (history_item*)a;
-  history_item *hb = (history_item*)b;
-  order_on(hb->alive, ha->alive);
-  order_on(ha->predictions_hash, hb->predictions_hash);
-  if (hinfo.length > 0)
-    for (size_t j=0; j<hinfo.length; j++) {
-      size_t i = hinfo.length - 1 - j;
-      order_on(ha->predictions[i], hb->predictions[i]);
-    }
-  return 0;
-}
-
-int order_history_item_total(const void* a, const void* b)  // put dead items at end, put higher-scoring items earlier
-{
-  history_item *ha = (history_item*)a;
-  history_item *hb = (history_item*)b;
-  order_on(hb->alive, ha->alive);
-  order_on(ha->predictions_hash, hb->predictions_hash);
-  if (hinfo.length > 0)
-    for (size_t j=0; j<hinfo.length; j++) {
-      size_t i = hinfo.length - 1 - j;
-      order_on(ha->predictions[i], hb->predictions[i]);
-    }
-  order_on(ha->total_predictions, hb->total_predictions);
-  return 0;
-}
-
-inline int cache_item_same_as_before(size_t i)
-{
-  return (i > 0) && (order_history_item(&hcache[i], &hcache[i-1]) == 0);
-}
-
-
-void sort_and_mark_equality(history_item* list, size_t len)
-{
-  qsort(list, len, sizeof(history_item), order_history_item);
-  hcache[0].same = 0;
-  for (size_t i=1; i<len; i++) {
-    int order = order_history_item(&list[i], &list[i-1]);
-    list[i].same = (order == 0);
-  }
-}
-
-int hcache_all_equal_or_dead()
-{
-  if (!hcache[0].alive) return 1;
-  for (size_t i=1; i<sequence_k * sequence_beam; i++) {
-    if (!hcache[i].alive) return 1;
-    if (!hcache[i].same)  return 0;
-  }
-  return 1;
-}
-
-
-inline void clear_history(history h)  // TODO: memset this
-{
-  for (size_t t=0; t<hinfo.length; t++)
-    h[t] = 0;
-}
-
-inline void copy_history(history to, history from) // TODO: memcpy this
-{
-  for (size_t t=0; t<hinfo.length; t++)
-    to[t] = from[t];
-}
-
-void copy_history_item(vw&all,history_item *to, history_item from, bool copy_pred, bool copy_total)
-{
-  if (copy_pred) memcpy((*to).predictions, from.predictions, hinfo.length * sizeof(uint32_t));
-  (*to).predictions_hash = from.predictions_hash;
-  (*to).loss = from.loss;
-  (*to).original_label = from.original_label;
-  (*to).same = from.same;
-  (*to).alive = from.alive;
-  (*to).pred_score = from.pred_score;
-  if (copy_total) memcpy((*to).total_predictions, from.total_predictions, all.p->ring_size * sizeof(size_t));
-}
-
-/********************************************************************************************
- *** EXAMPLE MANIPULATION
- ********************************************************************************************/
-
-
-void (*base_learner)(vw&,example*) = NULL;
-void (*base_finish)(vw&) = NULL;
-
-
-void generate_training_example(vw&all, example *ec, history h, v_array<CSOAA::wclass>costs)
-{
-  CSOAA::label ld = { costs };
-
-  SearnUtil::add_history_to_example(all, &hinfo, ec, h);
-  SearnUtil::add_policy_offset(all, ec, sequence_k, total_number_of_policies, current_policy);
-
-  if (PRINT_DEBUG_INFO) {clog << "before train: costs = ["; for (CSOAA::wclass*c=costs.begin; c!=costs.end; c++) clog << " " << c->weight_index << ":" << c->x; clog << " ]\t"; simple_print_example_features(all,ec);}
-  ec->ld = (void*)&ld;
-  total_examples_generated++;
-  base_learner(all, ec);
-  if (PRINT_DEBUG_INFO) {clog << " after train: costs = ["; for (CSOAA::wclass*c=costs.begin; c!=costs.end; c++) clog << " " << c->weight_index << ":" << c->x << "::" << c->partial_prediction; clog << " ]\t"; simple_print_example_features(all,ec);}
-
-  SearnUtil::remove_history_from_example(all, &hinfo, ec);
-  SearnUtil::remove_policy_offset(all, ec, sequence_k, total_number_of_policies, current_policy);
-}
-
-size_t predict(vw&all, example *ec, history h, int policy, size_t truth)
-{
-  size_t yhat;
-  if (policy == -1) { // this is the optimal policy!
-    yhat = truth;
-    if (DEBUG_FORCE_BEAM_ONE || sequence_beam > 1) {
-      //CSOAA::label *label = all_transitions_allowed ? &testall_costs : &transition_prediction_costs[last_prediction(h)];
-      CSOAA::label *label = true ? &testall_costs : &transition_prediction_costs[last_prediction(h)];
-      ec->ld = (void*)label;
-      for (CSOAA::wclass *f = label->costs.begin; f != label->costs.end; f++)
-        f->partial_prediction = (f->weight_index == truth) ? 0. : 1.;
-    }
-  } else {
+  int order_history_item_by_score(const void* a, const void* b)  // put dead items at end, same items at end, otherwise top scoring items first
+  {
+    history_item *ha = (history_item*)a;
+    history_item *hb = (history_item*)b;
+    order_on(hb->alive, ha->alive);
+    order_on(ha->same , hb->same);
+    order_on(ha->pred_score, hb->pred_score);
+    return 0;
+  }
+
+  int order_history_item(const void* a, const void* b)  // put dead items at end, put higher-scoring items earlier
+  {
+    history_item *ha = (history_item*)a;
+    history_item *hb = (history_item*)b;
+    order_on(hb->alive, ha->alive);
+    order_on(ha->predictions_hash, hb->predictions_hash);
+    if (hinfo.length > 0)
+      for (size_t j=0; j<hinfo.length; j++) {
+        size_t i = hinfo.length - 1 - j;
+        order_on(ha->predictions[i], hb->predictions[i]);
+      }
+    return 0;
+  }
+
+  int order_history_item_total(const void* a, const void* b)  // put dead items at end, put higher-scoring items earlier
+  {
+    history_item *ha = (history_item*)a;
+    history_item *hb = (history_item*)b;
+    order_on(hb->alive, ha->alive);
+    order_on(ha->predictions_hash, hb->predictions_hash);
+    if (hinfo.length > 0)
+      for (size_t j=0; j<hinfo.length; j++) {
+        size_t i = hinfo.length - 1 - j;
+        order_on(ha->predictions[i], hb->predictions[i]);
+      }
+    order_on(ha->total_predictions, hb->total_predictions);
+    return 0;
+  }
+
+  inline int cache_item_same_as_before(size_t i)
+  {
+    return (i > 0) && (order_history_item(&hcache[i], &hcache[i-1]) == 0);
+  }
+
+
+  void sort_and_mark_equality(history_item* list, size_t len)
+  {
+    qsort(list, len, sizeof(history_item), order_history_item);
+    hcache[0].same = 0;
+    for (size_t i=1; i<len; i++) {
+      int order = order_history_item(&list[i], &list[i-1]);
+      list[i].same = (order == 0);
+    }
+  }
+
+  int hcache_all_equal_or_dead()
+  {
+    if (!hcache[0].alive) return 1;
+    for (size_t i=1; i<sequence_k * sequence_beam; i++) {
+      if (!hcache[i].alive) return 1;
+      if (!hcache[i].same)  return 0;
+    }
+    return 1;
+  }
+
+
+  inline void clear_history(history h)  // TODO: memset this
+  {
+    for (size_t t=0; t<hinfo.length; t++)
+      h[t] = 0;
+  }
+
+  inline void copy_history(history to, history from) // TODO: memcpy this
+  {
+    for (size_t t=0; t<hinfo.length; t++)
+      to[t] = from[t];
+  }
+
+  void copy_history_item(vw&all,history_item *to, history_item from, bool copy_pred, bool copy_total)
+  {
+    if (copy_pred) memcpy((*to).predictions, from.predictions, hinfo.length * sizeof(uint32_t));
+    (*to).predictions_hash = from.predictions_hash;
+    (*to).loss = from.loss;
+    (*to).original_label = from.original_label;
+    (*to).same = from.same;
+    (*to).alive = from.alive;
+    (*to).pred_score = from.pred_score;
+    if (copy_total) memcpy((*to).total_predictions, from.total_predictions, all.p->ring_size * sizeof(size_t));
+  }
+
+  /********************************************************************************************
+   *** EXAMPLE MANIPULATION
+   ********************************************************************************************/
+
+
+  void (*base_learner)(vw&,example*) = NULL;
+  void (*base_finish)(vw&) = NULL;
+
+
+  void generate_training_example(vw&all, example *ec, history h, v_array<CSOAA::wclass>costs)
+  {
+    CSOAA::label ld = { costs };
+
     SearnUtil::add_history_to_example(all, &hinfo, ec, h);
-    SearnUtil::add_policy_offset(all, ec, sequence_k, total_number_of_policies, policy);
-
+    SearnUtil::add_policy_offset(all, ec, sequence_k, total_number_of_policies, current_policy);
+
+    if (PRINT_DEBUG_INFO) {clog << "before train: costs = ["; for (CSOAA::wclass*c=costs.begin; c!=costs.end; c++) clog << " " << c->weight_index << ":" << c->x; clog << " ]\t"; simple_print_example_features(all,ec);}
+    ec->ld = (void*)&ld;
+    total_examples_generated++;
+    base_learner(all, ec);
+    if (PRINT_DEBUG_INFO) {clog << " after train: costs = ["; for (CSOAA::wclass*c=costs.begin; c!=costs.end; c++) clog << " " << c->weight_index << ":" << c->x << "::" << c->partial_prediction; clog << " ]\t"; simple_print_example_features(all,ec);}
+
+    SearnUtil::remove_history_from_example(all, &hinfo, ec);
+    SearnUtil::remove_policy_offset(all, ec, sequence_k, total_number_of_policies, current_policy);
+  }
+
+  size_t predict(vw&all, example *ec, history h, int policy, size_t truth)
+  {
+    size_t yhat;
+    if (policy == -1) { // this is the optimal policy!
+      yhat = truth;
+      if (DEBUG_FORCE_BEAM_ONE || sequence_beam > 1) {
+        //CSOAA::label *label = all_transitions_allowed ? &testall_costs : &transition_prediction_costs[last_prediction(h)];
+        CSOAA::label *label = true ? &testall_costs : &transition_prediction_costs[last_prediction(h)];
+        ec->ld = (void*)label;
+        for (CSOAA::wclass *f = label->costs.begin; f != label->costs.end; f++)
+          f->partial_prediction = (f->weight_index == truth) ? 0. : 1.;
+      }
+    } else {
+      SearnUtil::add_history_to_example(all, &hinfo, ec, h);
+      SearnUtil::add_policy_offset(all, ec, sequence_k, total_number_of_policies, policy);
+
+      if (PRINT_DEBUG_INFO) {
+        clog << "all_costs="; simple_print_costs(&testall_costs);;
+        if (! all_transitions_allowed) {
+          clog << "tpr_costs="; simple_print_costs(&transition_prediction_costs[last_prediction(h)]);
+        }
+        clog << "  (last prediction=" << last_prediction(h) << ")" << endl;
+      }
+      //ec->ld = all_transitions_allowed ? (void*)&testall_costs : (void*)&transition_prediction_costs[last_prediction(h)];
+      ec->ld = true ? (void*)&testall_costs : (void*)&transition_prediction_costs[last_prediction(h)];
+
+      if (PRINT_DEBUG_INFO) {clog << "before test: "; simple_print_example_features(all, ec);clog << "costs = "; simple_print_costs((CSOAA::label*)ec->ld); }
+      total_predictions_made++;
+      base_learner(all, ec);
+      yhat = (size_t)(*(OAA::prediction_t*)&(ec->final_prediction));
+      if (PRINT_DEBUG_INFO) {clog << " after test: " << yhat << ", pp=" << ec->partial_prediction << endl;clog << "costs = "; simple_print_costs((CSOAA::label*)ec->ld); }
+
+      SearnUtil::remove_history_from_example(all, &hinfo, ec);
+      SearnUtil::remove_policy_offset(all, ec, sequence_k, total_number_of_policies, policy);
+    }
+    if ((yhat <= 0) || (yhat > sequence_k)) {
+      clog << "internal error (bug): predict is returning an invalid class [" << yhat << "] -- replacing with 1" << endl;
+      return 1;
+    }
+    return yhat;
+  }
+
+  bool warned_about_class_overage = false;
+
+  void take_beam_step(v_array<CSOAA::wclass> costs, size_t t, size_t k, size_t *idx)
+  {
+    for (CSOAA::wclass *wc = costs.begin; wc != costs.end; wc++) {
+      size_t yhat = wc->weight_index;
+    
+      memcpy(beam[*idx].total_predictions, beam_backup[k].total_predictions, t * sizeof(size_t));
+      assign_append_history_item(beam[*idx], beam_backup[k], yhat);
+      beam[*idx].loss = beam_backup[k].loss;
+      beam[*idx].original_label = beam_backup[k].original_label;
+      beam[*idx].same = false;
+      beam[*idx].alive = true;
+      beam[*idx].pred_score = beam_backup[k].pred_score + wc->partial_prediction;
+      beam[*idx].total_predictions[t] = yhat;
+      (*idx)++;
+    }
+  }
+
+  void finalize_beam(size_t *idx)
+  {
+    if (*idx <= 1) return;
+    // now, sort so that we can find cases for merging
+    sort_and_mark_equality(beam, *idx);
+
+    // we only need to keep the top sequence_beam *alive* AND not(same) items
+    // we can do this by re-sorting on score
+    qsort(beam, *idx, sizeof(history_item), order_history_item_by_score);
+
+    // just go through the remaining items and kill them
+    (*idx) = sequence_beam;
+    while (true) { // initially, *idx > 1
+      if (beam[*idx-1].alive) break;
+      (*idx) --;
+      if (*idx == 0) break;
+    }
+  }
+
+  void clear_beam(vw&all,history_item* b, size_t sz)
+  {
+    for (size_t k=0; k<sz; k++) {
+      clear_history(b[k].predictions);
+      b[k].predictions_hash = 0;
+      b[k].loss = 0.;
+      b[k].original_label = 0;
+      b[k].same = false;
+      b[k].alive = false;
+      b[k].pred_score = 0.;
+      memset(b[k].total_predictions, 0, all.p->ring_size * sizeof(size_t));
+    }
+  }
+
+  void run_test_beam(vw&all)
+  {
+    size_t n = ec_seq.index();
+    OAA::mc_label* old_label;
+    size_t sz = sequence_beam + sequence_k;
+
+    clear_beam(all, beam, sz);
+
+    // create initial "old" beam
+    clear_beam(all, beam_backup, sequence_beam);
+    beam_backup[0].alive = true;
+
+    for (size_t t=0; t<n; t++) {
+      old_label = (OAA::mc_label*)ec_seq[t]->ld;
+
+      size_t idx = 0;
+      for (size_t k=0; k<sequence_beam; k++) {
+        if (! beam_backup[k].alive) break;  // the rest are guaranteed to be dead
+        predict(all, ec_seq[t], beam_backup[k].predictions, policy_seq[t], -1);
+        take_beam_step(((CSOAA::label*)ec_seq[t]->ld)->costs, t, k, &idx);
+        ec_seq[t]->ld = old_label;
+        finalize_beam(&idx);
+      }
+
+      // copy top k to beam_backup
+      if (t < n-1) {
+        for (size_t k=0; k<idx; k++)
+          copy_history_item(all, &beam_backup[k], beam[k], true, true);
+        for (size_t k=idx; k<sz; k++)
+          beam[k].alive = false;
+      }
+      //clog << "test @ t=" << t << endl;
+      //print_beam(t+1);
+    }
+
+    // the top scoring output should be in beam[0]
+    for (size_t t=0; t<n; t++)
+      pred_seq[t] = beam[0].total_predictions[t];
+  }
+
+  void run_test(vw&all)
+  {
+    OAA::mc_label* old_label;
+
+    if (PRINT_DEBUG_INFO) {clog << "-------------------------------------------------------------------" << endl;}
+
+    clear_history(current_history); current_history_hash = 0;
+    for (size_t t=0; t<ec_seq.index(); t++) {
+      old_label = (OAA::mc_label*)ec_seq[t]->ld;
+      pred_seq[t] = predict(all, ec_seq[t], current_history, policy_seq[t], -1);
+      append_history(current_history, pred_seq[t]);
+      ec_seq[t]->ld = old_label;
+    }
+  }
+
+  void run_test_common_init()
+  {
+    for (size_t t=0; t<ec_seq.index(); t++)
+      policy_seq[t] = (current_policy == 0) ? 0 : SearnUtil::random_policy(t, sequence_beta, sequence_allow_current_policy, current_policy, false);
     if (PRINT_DEBUG_INFO) {
-      clog << "all_costs="; simple_print_costs(&testall_costs);;
-      if (! all_transitions_allowed) {
-        clog << "tpr_costs="; simple_print_costs(&transition_prediction_costs[last_prediction(h)]);
-      }
-      clog << "  (last prediction=" << last_prediction(h) << ")" << endl;
-    }
-    //ec->ld = all_transitions_allowed ? (void*)&testall_costs : (void*)&transition_prediction_costs[last_prediction(h)];
-    ec->ld = true ? (void*)&testall_costs : (void*)&transition_prediction_costs[last_prediction(h)];
-
-    if (PRINT_DEBUG_INFO) {clog << "before test: "; simple_print_example_features(all, ec);clog << "costs = "; simple_print_costs((CSOAA::label*)ec->ld); }
-    total_predictions_made++;
-    base_learner(all, ec);
-    yhat = (size_t)(*(OAA::prediction_t*)&(ec->final_prediction));
-    if (PRINT_DEBUG_INFO) {clog << " after test: " << yhat << ", pp=" << ec->partial_prediction << endl;clog << "costs = "; simple_print_costs((CSOAA::label*)ec->ld); }
-
-    SearnUtil::remove_history_from_example(all, &hinfo, ec);
-    SearnUtil::remove_policy_offset(all, ec, sequence_k, total_number_of_policies, policy);
-  }
-  if ((yhat <= 0) || (yhat > sequence_k)) {
-    clog << "internal error (bug): predict is returning an invalid class [" << yhat << "] -- replacing with 1" << endl;
-    return 1;
-  }
-  return yhat;
-}
-
-bool warned_about_class_overage = false;
-
-void take_beam_step(v_array<CSOAA::wclass> costs, size_t t, size_t k, size_t *idx)
-{
-  for (CSOAA::wclass *wc = costs.begin; wc != costs.end; wc++) {
-    size_t yhat = wc->weight_index;
-    
-    memcpy(beam[*idx].total_predictions, beam_backup[k].total_predictions, t * sizeof(size_t));
-    assign_append_history_item(beam[*idx], beam_backup[k], yhat);
-    beam[*idx].loss = beam_backup[k].loss;
-    beam[*idx].original_label = beam_backup[k].original_label;
-    beam[*idx].same = false;
-    beam[*idx].alive = true;
-    beam[*idx].pred_score = beam_backup[k].pred_score + wc->partial_prediction;
-    beam[*idx].total_predictions[t] = yhat;
-    (*idx)++;
-  }
-}
-
-void finalize_beam(size_t *idx)
-{
-  if (*idx <= 1) return;
-  // now, sort so that we can find cases for merging
-  sort_and_mark_equality(beam, *idx);
-
-  // we only need to keep the top sequence_beam *alive* AND not(same) items
-  // we can do this by re-sorting on score
-  qsort(beam, *idx, sizeof(history_item), order_history_item_by_score);
-
-  // just go through the remaining items and kill them
-  (*idx) = sequence_beam;
-  while (true) { // initially, *idx > 1
-    if (beam[*idx-1].alive) break;
-    (*idx) --;
-    if (*idx == 0) break;
-  }
-}
-
-void clear_beam(vw&all,history_item* b, size_t sz)
-{
-  for (size_t k=0; k<sz; k++) {
-    clear_history(b[k].predictions);
-    b[k].predictions_hash = 0;
-    b[k].loss = 0.;
-    b[k].original_label = 0;
-    b[k].same = false;
-    b[k].alive = false;
-    b[k].pred_score = 0.;
-    memset(b[k].total_predictions, 0, all.p->ring_size * sizeof(size_t));
-  }
-}
-
-void run_test_beam(vw&all)
-{
-  size_t n = ec_seq.index();
-  OAA::mc_label* old_label;
-  size_t sz = sequence_beam + sequence_k;
-
-  clear_beam(all, beam, sz);
-
-  // create initial "old" beam
-  clear_beam(all, beam_backup, sequence_beam);
-  beam_backup[0].alive = true;
-
-  for (size_t t=0; t<n; t++) {
-    old_label = (OAA::mc_label*)ec_seq[t]->ld;
-
-    size_t idx = 0;
-    for (size_t k=0; k<sequence_beam; k++) {
-      if (! beam_backup[k].alive) break;  // the rest are guaranteed to be dead
-      predict(all, ec_seq[t], beam_backup[k].predictions, policy_seq[t], -1);
-      take_beam_step(((CSOAA::label*)ec_seq[t]->ld)->costs, t, k, &idx);
-      ec_seq[t]->ld = old_label;
-      finalize_beam(&idx);
-    }
-
-<<<<<<< HEAD
-    // copy top k to beam_backup
-    if (t < n-1) {
-      for (size_t k=0; k<idx; k++)
-        copy_history_item(all, &beam_backup[k], beam[k], true, true);
-      for (size_t k=idx; k<sz; k++)
-        beam[k].alive = false;
-    }
-    //clog << "test @ t=" << t << endl;
-    //print_beam(t+1);
-=======
-    yhat = predict(all, ec, current_history, policy, -1);
-    global_print_label(all, ec, yhat);
-
-    ec->ld = old_label;
-
-    append_history(current_history, yhat);
-
-    free_example(all, ec);
-    ec = safe_get_example(all, 0);
-  }
-  if (ec != NULL) {
-    free_example(all, ec);
-    CSOAA_LDF::global_print_newline(all);
->>>>>>> 2a180110
-  }
-
-  // the top scoring output should be in beam[0]
-  for (size_t t=0; t<n; t++)
-    pred_seq[t] = beam[0].total_predictions[t];
-}
-
-void run_test(vw&all)
-{
-  OAA::mc_label* old_label;
-
-  if (PRINT_DEBUG_INFO) {clog << "-------------------------------------------------------------------" << endl;}
-
-<<<<<<< HEAD
-  clear_history(current_history); current_history_hash = 0;
-  for (size_t t=0; t<ec_seq.index(); t++) {
-    old_label = (OAA::mc_label*)ec_seq[t]->ld;
-    pred_seq[t] = predict(all, ec_seq[t], current_history, policy_seq[t], -1);
-    append_history(current_history, pred_seq[t]);
-    ec_seq[t]->ld = old_label;
-=======
-  // skip initial newlines
-  while (CSOAA_LDF::example_is_newline(cur_ec)) {
-    CSOAA_LDF::global_print_newline(all);
-    free_example(all, cur_ec);
-    cur_ec = safe_get_example(all, 1);
-    if (cur_ec == NULL)
-      return;
-  }
-
-  if (CSOAA_LDF::example_is_test(cur_ec)) {
-    run_test(all, cur_ec);
-    return;
->>>>>>> 2a180110
-  }
-}
-
-void run_test_common_init()
-{
-  for (size_t t=0; t<ec_seq.index(); t++)
-    policy_seq[t] = (current_policy == 0) ? 0 : SearnUtil::random_policy(t, sequence_beta, sequence_allow_current_policy, current_policy, false);
-  if (PRINT_DEBUG_INFO) {
-    clog << "test policies:";
-    for (size_t t=0; t<ec_seq.index(); t++) clog << " " << policy_seq[t];
-    clog << endl;
-  }
-}
-
-<<<<<<< HEAD
-void run_test_common_final(vw&all, bool do_printing)
-{
-  size_t seq_num_features = 0;
-  for (size_t t=0; t<ec_seq.index(); t++) {
-    if (do_printing) global_print_label(all, ec_seq[t], pred_seq[t]);
-    seq_num_features += ec_seq[t]->num_features;
-=======
-  if (skip_this_one) {
-    for (size_t i=0; i<n; i++)
-      free_example(all, ec_seq[n]);
-    if (cur_ec != NULL)
-      free_example(all, cur_ec);
-    return;
->>>>>>> 2a180110
-  }
-  if (do_printing) print_update(all, seq_num_features);
-}
-
-// some edit
-void run_train_common_init(vw&all)
-{
-  size_t n = ec_seq.index();
-  size_t seq_num_features = 0;
-  true_labels.erase();
-  for (size_t t=0; t<n; t++) {
-    push(true_labels, (OAA::mc_label*)ec_seq[t]->ld);
-
-    seq_num_features             += ec_seq[t]->num_features;
-    all.sd->total_features    += ec_seq[t]->num_features;
-    all.sd->weighted_examples += true_labels[t]->weight;
-
-    if (pred_seq[t] != true_labels[t]->label) { // incorrect prediction
-      all.sd->sum_loss += true_labels[t]->weight;
-      all.sd->sum_loss_since_last_dump += true_labels[t]->weight;
-    }
-
-    // global_print_label(ec_seq[t], pred_seq[t]);
-
-    // allow us to use the optimal policy for the future
-    if (SearnUtil::random_policy(t, sequence_beta, sequence_allow_current_policy, current_policy, true) == -1)
-      policy_seq[t] = -1;
-  }
-  if (PRINT_DEBUG_INFO) {
-    clog << "train policies:";
-    for (size_t t=0; t<ec_seq.index(); t++) clog << " " << policy_seq[t];
-    clog << endl;
-  }
-  all.sd->example_number++;
-  print_update(all, seq_num_features);
-}
-
-void run_train_common_final()
-{
-  for (size_t i=0; i<ec_seq.index(); i++)
-    ec_seq[i]->ld = (void*)true_labels[i];
-}
-
-
-void run_train(vw&all)
-{
-  size_t n = ec_seq.index();
-  bool all_policies_optimal = true;
-  for (size_t t=0; t<n; t++) {
-    if (policy_seq[t] >= 0) all_policies_optimal = false;
-    if (t == 0) {
-      if (policy_seq[0] == -1)
-        pred_seq[0] = true_labels[0]->label;
-    } else {
-      pred_seq[t] = -1;
-    }
-  }
-
-  // start learning
-  if (PRINT_DEBUG_INFO) {clog << "===================================================================" << endl;}
-  clear_history(current_history); current_history_hash = 0;
-
-  size_t last_new = -1;
-  int prediction_matches_history = 0;
-
-  for (size_t t=0; t<n; t++) {
-    // we're making examples at position t
-    for (size_t i=0; i<sequence_k; i++) {
-      copy_history(all_histories[i], current_history);
-      // NOTE: have to keep all_histories and hcache[i].predictions
-      // seperate to avoid copy by value versus copy by pointer issues
-      hcache[i].predictions = all_histories[i];
-      hcache[i].predictions_hash = current_history_hash;
-      hcache[i].loss = true_labels[t]->weight * (float)((i+1) != true_labels[t]->label);
-      hcache[i].same = 0;
-      //hcache[i].alive = all_transitions_allowed || valid_transition[last_prediction(current_history)][i] || (i+1==pred_seq[t]);
-      hcache[i].alive = true || valid_transition[last_prediction(current_history)][i] || (i+1==pred_seq[t]);
-      hcache[i].original_label = i;
-      hcache[i].pred_score = 0.;
-      //hcache[i].total_predictions = NULL;
-      append_history_item(hcache[i], i+1);
-    }
-
-    size_t end_pos = (n < t+1+sequence_rollout) ? n : (t+1+sequence_rollout);
-
-    // so we can break early, figure out when the position AFTER the LAST non-optimal policy
-    // this is the position AFTER which we can stop
-    if (all_policies_optimal)
-      end_pos = t+1;
-    else
-      while (end_pos >= t+1) {
-        if (policy_seq[end_pos-1] >= 0)
-          break;
-        end_pos--;
-      }
-
-    bool entered_rollout = false;
-    float gamma = 1;
-    for (size_t t2=t+1; t2<end_pos; t2++) {
-      gamma *= sequence_gamma;
-      if (OPTIMIZE_SHARED_HISTORIES) {
-        sort_and_mark_equality(hcache, sequence_k);
-        if (hcache_all_equal_or_dead())
-          break;
-      }
-      entered_rollout = true;
-      for (size_t i=0; i < sequence_k; i++) {
-        if (!hcache[i].alive) { break; }  // we hit the dead rollouts!
-
-        prediction_matches_history = 0;
-        if (OPTIMIZE_SHARED_HISTORIES && hcache[i].same) {
-          // copy from the previous cache
-          if (last_new < 0) {
-            cerr << "internal error (bug): sequence histories match, but no new items; skipping" << endl;
-            goto NOT_REALLY_NEW;
+      clog << "test policies:";
+      for (size_t t=0; t<ec_seq.index(); t++) clog << " " << policy_seq[t];
+      clog << endl;
+    }
+  }
+
+  void run_test_common_final(vw&all, bool do_printing)
+  {
+    size_t seq_num_features = 0;
+    for (size_t t=0; t<ec_seq.index(); t++) {
+      if (do_printing) global_print_label(all, ec_seq[t], pred_seq[t]);
+      seq_num_features += ec_seq[t]->num_features;
+    }
+    if (do_printing) print_update(all, seq_num_features);
+  }
+
+  // some edit
+  void run_train_common_init(vw&all)
+  {
+    size_t n = ec_seq.index();
+    size_t seq_num_features = 0;
+    true_labels.erase();
+    for (size_t t=0; t<n; t++) {
+      push(true_labels, (OAA::mc_label*)ec_seq[t]->ld);
+
+      seq_num_features             += ec_seq[t]->num_features;
+      all.sd->total_features    += ec_seq[t]->num_features;
+      all.sd->weighted_examples += true_labels[t]->weight;
+
+      if (pred_seq[t] != true_labels[t]->label) { // incorrect prediction
+        all.sd->sum_loss += true_labels[t]->weight;
+        all.sd->sum_loss_since_last_dump += true_labels[t]->weight;
+      }
+
+      // global_print_label(ec_seq[t], pred_seq[t]);
+
+      // allow us to use the optimal policy for the future
+      if (SearnUtil::random_policy(t, sequence_beta, sequence_allow_current_policy, current_policy, true) == -1)
+        policy_seq[t] = -1;
+    }
+    if (PRINT_DEBUG_INFO) {
+      clog << "train policies:";
+      for (size_t t=0; t<ec_seq.index(); t++) clog << " " << policy_seq[t];
+      clog << endl;
+    }
+    all.sd->example_number++;
+    print_update(all, seq_num_features);
+  }
+
+  void run_train_common_final()
+  {
+    for (size_t i=0; i<ec_seq.index(); i++)
+      ec_seq[i]->ld = (void*)true_labels[i];
+  }
+
+
+  void run_train(vw&all)
+  {
+    size_t n = ec_seq.index();
+    bool all_policies_optimal = true;
+    for (size_t t=0; t<n; t++) {
+      if (policy_seq[t] >= 0) all_policies_optimal = false;
+      if (t == 0) {
+        if (policy_seq[0] == -1)
+          pred_seq[0] = true_labels[0]->label;
+      } else {
+        pred_seq[t] = -1;
+      }
+    }
+
+    // start learning
+    if (PRINT_DEBUG_INFO) {clog << "===================================================================" << endl;}
+    clear_history(current_history); current_history_hash = 0;
+
+    size_t last_new = -1;
+    int prediction_matches_history = 0;
+
+    for (size_t t=0; t<n; t++) {
+      // we're making examples at position t
+      for (size_t i=0; i<sequence_k; i++) {
+        copy_history(all_histories[i], current_history);
+        // NOTE: have to keep all_histories and hcache[i].predictions
+        // seperate to avoid copy by value versus copy by pointer issues
+        hcache[i].predictions = all_histories[i];
+        hcache[i].predictions_hash = current_history_hash;
+        hcache[i].loss = true_labels[t]->weight * (float)((i+1) != true_labels[t]->label);
+        hcache[i].same = 0;
+        //hcache[i].alive = all_transitions_allowed || valid_transition[last_prediction(current_history)][i] || (i+1==pred_seq[t]);
+        hcache[i].alive = true || valid_transition[last_prediction(current_history)][i] || (i+1==pred_seq[t]);
+        hcache[i].original_label = i;
+        hcache[i].pred_score = 0.;
+        //hcache[i].total_predictions = NULL;
+        append_history_item(hcache[i], i+1);
+      }
+
+      size_t end_pos = (n < t+1+sequence_rollout) ? n : (t+1+sequence_rollout);
+
+      // so we can break early, figure out when the position AFTER the LAST non-optimal policy
+      // this is the position AFTER which we can stop
+      if (all_policies_optimal)
+        end_pos = t+1;
+      else
+        while (end_pos >= t+1) {
+          if (policy_seq[end_pos-1] >= 0)
+            break;
+          end_pos--;
+        }
+
+      bool entered_rollout = false;
+      float gamma = 1;
+      for (size_t t2=t+1; t2<end_pos; t2++) {
+        gamma *= sequence_gamma;
+        if (OPTIMIZE_SHARED_HISTORIES) {
+          sort_and_mark_equality(hcache, sequence_k);
+          if (hcache_all_equal_or_dead())
+            break;
+        }
+        entered_rollout = true;
+        for (size_t i=0; i < sequence_k; i++) {
+          if (!hcache[i].alive) { break; }  // we hit the dead rollouts!
+
+          prediction_matches_history = 0;
+          if (OPTIMIZE_SHARED_HISTORIES && hcache[i].same) {
+            // copy from the previous cache
+            if (last_new < 0) {
+              cerr << "internal error (bug): sequence histories match, but no new items; skipping" << endl;
+              goto NOT_REALLY_NEW;
+            }
+
+            prediction_matches_history  = (t2 == t+1) && (last_prediction(hcache[i].predictions) == pred_seq[t]);
+
+            hcache[i].predictions       = hcache[last_new].predictions;
+            hcache[i].predictions_hash  = hcache[last_new].predictions_hash;
+            hcache[i].loss             += gamma * true_labels[t2]->weight * (float)(last_prediction(hcache[last_new].predictions) != true_labels[t2]->label);
+          } else {
+          NOT_REALLY_NEW:
+            // compute new
+            last_new = i;
+
+            prediction_matches_history = (t2 == t+1) && (last_prediction(hcache[i].predictions) == pred_seq[t]);
+
+            /*
+              clog << "predict @ " << t2 << " via " << t << " with hcache[" << i << "] := ";
+              clog << "\tol=" << hcache[i].original_label << "\t(l=" << hcache[i].loss << ")\t" << (hcache[i].alive ? "alive" : "dead") << "\t" << (hcache[i].same ? "same" : "diff") << "\t<";
+              for (size_t ttt=0; ttt<total_length; ttt++) { clog << " " << hcache[i].predictions[ttt]; }
+              clog << " >" << endl;
+            */
+
+            size_t yhat = predict(all, ec_seq[t2], hcache[i].predictions, policy_seq[t2], true_labels[t2]->label);
+            append_history_item(hcache[i], yhat);
+            hcache[i].loss += gamma * true_labels[t2]->weight * (float)(yhat != true_labels[t2]->label);
           }
-
-          prediction_matches_history  = (t2 == t+1) && (last_prediction(hcache[i].predictions) == pred_seq[t]);
-
-          hcache[i].predictions       = hcache[last_new].predictions;
-          hcache[i].predictions_hash  = hcache[last_new].predictions_hash;
-          hcache[i].loss             += gamma * true_labels[t2]->weight * (float)(last_prediction(hcache[last_new].predictions) != true_labels[t2]->label);
-        } else {
-NOT_REALLY_NEW:
-          // compute new
-          last_new = i;
-
-          prediction_matches_history = (t2 == t+1) && (last_prediction(hcache[i].predictions) == pred_seq[t]);
-
-          /*
-          clog << "predict @ " << t2 << " via " << t << " with hcache[" << i << "] := ";
-            clog << "\tol=" << hcache[i].original_label << "\t(l=" << hcache[i].loss << ")\t" << (hcache[i].alive ? "alive" : "dead") << "\t" << (hcache[i].same ? "same" : "diff") << "\t<";
-            for (size_t ttt=0; ttt<total_length; ttt++) { clog << " " << hcache[i].predictions[ttt]; }
-            clog << " >" << endl;
-          */
-
-          size_t yhat = predict(all, ec_seq[t2], hcache[i].predictions, policy_seq[t2], true_labels[t2]->label);
-          append_history_item(hcache[i], yhat);
-          hcache[i].loss += gamma * true_labels[t2]->weight * (float)(yhat != true_labels[t2]->label);
-        }
-        hcache[i].same = 0;
-
-        if (prediction_matches_history) { // this is what we would have predicted
-          pred_seq[t+1] = last_prediction(hcache[i].predictions);
-          if ((pred_seq[t+1] <= 0) || (pred_seq[t+1] > sequence_k)) {
-            cerr << "internal error (bug): last_prediction is returning an invalid prediction; replacing with 1" << endl;
-            pred_seq[t+1] = 1;
+          hcache[i].same = 0;
+
+          if (prediction_matches_history) { // this is what we would have predicted
+            pred_seq[t+1] = last_prediction(hcache[i].predictions);
+            if ((pred_seq[t+1] <= 0) || (pred_seq[t+1] > sequence_k)) {
+              cerr << "internal error (bug): last_prediction is returning an invalid prediction; replacing with 1" << endl;
+              pred_seq[t+1] = 1;
+            }
           }
         }
       }
-    }
-
-    if (entered_rollout && ((pred_seq[t+1] <= 0) || (pred_seq[t+1] > sequence_k))) {
-      cerr << "internal error (bug): did not find actual predicted path at " << t << "; defaulting to 1" << endl;
-      pred_seq[t] = 1;
-    }
-
-    // generate the training example
-    float min_loss = hcache[0].loss;
-    for (size_t i=1; i < sequence_k; i++)
-      if (hcache[i].alive && (hcache[i].loss < min_loss))
-        min_loss = hcache[i].loss;
-
-    loss_vector.erase();
-    for (size_t i=0; i<sequence_k; i++) {
-      if (hcache[i].alive) {
-        size_t lab  = hcache[i].original_label;
-        size_t cost = hcache[i].loss - min_loss;
-        CSOAA::wclass temp  = { cost, lab+1, 0. };
-        push(loss_vector, temp);
-      }
-    }
-    generate_training_example(all, ec_seq[t], current_history, loss_vector);
-
-    // update state
-    append_history(current_history, pred_seq[t]);
-
-    if ((!entered_rollout) && (t < n-1)) {
-      pred_seq[t+1] = predict(all, ec_seq[t+1], current_history, policy_seq[t+1], true_labels[t+1]->label);
-    }
-  }
-}
-
-void run_train_beam(vw&all)
-{
-  run_train(all);
-  return;
-  size_t n = ec_seq.index();
-  size_t sz = sequence_k + sequence_beam;
-  OAA::mc_label* old_label;
-
-  clear_beam(all, beam, sz);
-
-  // create initial "old" beam
-  clear_beam(all, beam_backup, sequence_beam);
-  beam_backup[0].alive = true;
-
-  for (size_t t=0; t<n; t++) {
-    // we're making examples at position t
-
-    // we're going to have sequence_k many roll-outs for the TOP
-    // sequence_beam items in the beam.  initialize the cache.
-    for (size_t k=0; k<sequence_beam; k++) {
-      if (!beam_backup[k].alive)
-        for (size_t i=0; i<sequence_k; i++)
-          hcache[i * sequence_beam + k].alive = false;
-      else 
+
+      if (entered_rollout && ((pred_seq[t+1] <= 0) || (pred_seq[t+1] > sequence_k))) {
+        cerr << "internal error (bug): did not find actual predicted path at " << t << "; defaulting to 1" << endl;
+        pred_seq[t] = 1;
+      }
+
+      // generate the training example
+      float min_loss = hcache[0].loss;
+      for (size_t i=1; i < sequence_k; i++)
+        if (hcache[i].alive && (hcache[i].loss < min_loss))
+          min_loss = hcache[i].loss;
+
+      loss_vector.erase();
+      for (size_t i=0; i<sequence_k; i++) {
+        if (hcache[i].alive) {
+          size_t lab  = hcache[i].original_label;
+          size_t cost = hcache[i].loss - min_loss;
+          CSOAA::wclass temp  = { cost, lab+1, 0. };
+          push(loss_vector, temp);
+        }
+      }
+      generate_training_example(all, ec_seq[t], current_history, loss_vector);
+
+      // update state
+      append_history(current_history, pred_seq[t]);
+
+      if ((!entered_rollout) && (t < n-1)) {
+        pred_seq[t+1] = predict(all, ec_seq[t+1], current_history, policy_seq[t+1], true_labels[t+1]->label);
+      }
+    }
+  }
+
+  void run_train_beam(vw&all)
+  {
+    run_train(all);
+    return;
+    size_t n = ec_seq.index();
+    size_t sz = sequence_k + sequence_beam;
+    OAA::mc_label* old_label;
+
+    clear_beam(all, beam, sz);
+
+    // create initial "old" beam
+    clear_beam(all, beam_backup, sequence_beam);
+    beam_backup[0].alive = true;
+
+    for (size_t t=0; t<n; t++) {
+      // we're making examples at position t
+
+      // we're going to have sequence_k many roll-outs for the TOP
+      // sequence_beam items in the beam.  initialize the cache.
+      for (size_t k=0; k<sequence_beam; k++) {
+        if (!beam_backup[k].alive)
+          for (size_t i=0; i<sequence_k; i++)
+            hcache[i * sequence_beam + k].alive = false;
+        else 
+          for (size_t i=0; i<sequence_k; i++) {
+            size_t id = i * sequence_beam + k;
+            hcache[id].predictions = all_histories[id];
+            copy_history_item(all, &hcache[id], beam_backup[k], true, false);
+            hcache[id].loss = true_labels[t]->weight * (float)((i+1) != true_labels[t]->label);
+            hcache[id].original_label = i;
+            hcache[id].alive = true;
+            hcache[id].same = false;
+            append_history_item(hcache[id], i+1);
+          }
+      }
+
+      // it's possible that we can already kill some of these; do so
+      sort_and_mark_equality(hcache, sequence_beam*sequence_k);
+
+      //clog << "initialize hcache:" << endl;
+      //print_hcache();
+
+      size_t end_pos = (n < t+1+sequence_rollout) ? n : (t+1+sequence_rollout);
+      float gamma = 1.;
+      for (size_t t2=t+1; t2<end_pos; t2++) {
+        old_label = (OAA::mc_label*)ec_seq[t2]->ld;
+        gamma *= sequence_gamma;
+
+        // TODO: optimize shared history
+
+        // for each HYPOTHESIS, we want to do a single-step BEAM rollout ... we can do all of them at once
         for (size_t i=0; i<sequence_k; i++) {
-          size_t id = i * sequence_beam + k;
-          hcache[id].predictions = all_histories[id];
-          copy_history_item(all, &hcache[id], beam_backup[k], true, false);
-          hcache[id].loss = true_labels[t]->weight * (float)((i+1) != true_labels[t]->label);
-          hcache[id].original_label = i;
-          hcache[id].alive = true;
-          hcache[id].same = false;
-          append_history_item(hcache[id], i+1);
-        }
-    }
-
-    // it's possible that we can already kill some of these; do so
-    sort_and_mark_equality(hcache, sequence_beam*sequence_k);
-
-<<<<<<< HEAD
-    //clog << "initialize hcache:" << endl;
-    //print_hcache();
-
-    size_t end_pos = (n < t+1+sequence_rollout) ? n : (t+1+sequence_rollout);
-    float gamma = 1.;
-    for (size_t t2=t+1; t2<end_pos; t2++) {
-      old_label = (OAA::mc_label*)ec_seq[t2]->ld;
-      gamma *= sequence_gamma;
-
-      // TODO: optimize shared history
-
-      // for each HYPOTHESIS, we want to do a single-step BEAM rollout ... we can do all of them at once
-      for (size_t i=0; i<sequence_k; i++) {
-        // set it up like this is our only example
-        //clog << "t=" << t << " t2=" << t2 << " i=" << i << endl;
-        //        for (size_t k=0; k<sequence_beam; k++) {
+          // set it up like this is our only example
+          //clog << "t=" << t << " t2=" << t2 << " i=" << i << endl;
+          //        for (size_t k=0; k<sequence_beam; k++) {
           //          size_t id = i * sequence_beam + k;
           //          copy_history_item(&beam[k], hcache[id], true, false);
           //clog << "copy beam[" << k << "] <- hcache[" << id << "]" << endl;
           //        }
-        //clog << "before step:" << endl; print_beam(t2+1);
-        // make step
-        clear_beam(all, beam, sz);
-        size_t idx = 0;
-        for (size_t k=0; k<sequence_beam; k++) {
-          size_t id = i * sequence_beam + k;
-          //if (! beam[k].alive) break;
-          predict(all, ec_seq[t2], hcache[id].predictions, policy_seq[t2], true_labels[t2]->label);
-          //simple_print_costs((CSOAA::label*)ec_seq[t2]->ld);
-          take_beam_step(((CSOAA::label*)ec_seq[t2]->ld)->costs, t2, k, &idx);
-          ec_seq[t2]->ld = old_label;
-          finalize_beam(&idx);
-          //clog << "after step " << k << ":" << endl; print_beam(t2+1);
+          //clog << "before step:" << endl; print_beam(t2+1);
+          // make step
+          clear_beam(all, beam, sz);
+          size_t idx = 0;
+          for (size_t k=0; k<sequence_beam; k++) {
+            size_t id = i * sequence_beam + k;
+            //if (! beam[k].alive) break;
+            predict(all, ec_seq[t2], hcache[id].predictions, policy_seq[t2], true_labels[t2]->label);
+            //simple_print_costs((CSOAA::label*)ec_seq[t2]->ld);
+            take_beam_step(((CSOAA::label*)ec_seq[t2]->ld)->costs, t2, k, &idx);
+            ec_seq[t2]->ld = old_label;
+            finalize_beam(&idx);
+            //clog << "after step " << k << ":" << endl; print_beam(t2+1);
+          }
+          //clog << "after finalize:" << endl; print_beam(t2+1);
+          // now, the top K elements of beam contain our next positions, which we just move back into hcache
+          for (size_t k=0; k<sequence_beam; k++) {
+            size_t id = k * sequence_k + i;
+            copy_history_item(all, &hcache[id], beam[k], true, false);
+            //clog << "copy hcache[" << id << "] <- beam[" << k << "]" << endl;
+            //hcache[id].loss += gamma * true_labels[t2]->weight * (float)(last_prediction(hcache[id].predictions) != true_labels[t2]->label);
+          }
+          //clog << "new hcache:" << endl; print_hcache();
         }
-        //clog << "after finalize:" << endl; print_beam(t2+1);
-        // now, the top K elements of beam contain our next positions, which we just move back into hcache
-        for (size_t k=0; k<sequence_beam; k++) {
+      }
+
+      // generate the training examples
+      float min_loss = hcache[0].loss;
+      for (size_t id=1; id < sequence_k * sequence_beam; id++)  // TODO: should this be only over beam?
+        if (hcache[id].alive && (hcache[id].loss < min_loss))
+          min_loss = hcache[id].loss;
+      min_loss = 0;
+
+      for (size_t k=0; k<sequence_beam; k++) {
+        // restore the beam
+        copy_history_item(all, &beam[k], beam_backup[k], true, true);
+
+        // create the example
+        loss_vector.erase();
+        for (size_t i=0; i<sequence_k; i++) {
           size_t id = k * sequence_k + i;
-          copy_history_item(all, &hcache[id], beam[k], true, false);
-          //clog << "copy hcache[" << id << "] <- beam[" << k << "]" << endl;
-          //hcache[id].loss += gamma * true_labels[t2]->weight * (float)(last_prediction(hcache[id].predictions) != true_labels[t2]->label);
+          if (hcache[id].alive) {
+            size_t lab  = hcache[id].original_label % sequence_k;
+            size_t cost = hcache[id].loss - min_loss;
+            CSOAA::wclass temp  = { cost, lab+1, 0. };
+            push(loss_vector, temp);
+          }
         }
-        //clog << "new hcache:" << endl; print_hcache();
-      }
-    }
-
-    // generate the training examples
-    float min_loss = hcache[0].loss;
-    for (size_t id=1; id < sequence_k * sequence_beam; id++)  // TODO: should this be only over beam?
-      if (hcache[id].alive && (hcache[id].loss < min_loss))
-        min_loss = hcache[id].loss;
-    min_loss = 0;
-
-    for (size_t k=0; k<sequence_beam; k++) {
-      // restore the beam
-      copy_history_item(all, &beam[k], beam_backup[k], true, true);
-
-      // create the example
-      loss_vector.erase();
-      for (size_t i=0; i<sequence_k; i++) {
-        size_t id = k * sequence_k + i;
-        if (hcache[id].alive) {
-          size_t lab  = hcache[id].original_label % sequence_k;
-          size_t cost = hcache[id].loss - min_loss;
-          CSOAA::wclass temp  = { cost, lab+1, 0. };
-          push(loss_vector, temp);
+        //clog << "generate_training_example based on beam[" << k << "].predictions = <";
+        //for (size_t tt=0; tt<hinfo.length; tt++) { clog << " " << beam[k].predictions[tt]; }
+        //clog << " >" << endl;
+        generate_training_example(all, ec_seq[t], beam[k].predictions, loss_vector);
+      }
+
+      // take a step
+      //clog << "before final step for iteration:" << endl;
+      //print_beam(t+1);
+      size_t idx = sequence_beam;
+      for (size_t k=0; k<sequence_beam; k++) {
+        if (! beam[k].alive) break;
+        predict(all, ec_seq[t], beam[k].predictions, policy_seq[t], true_labels[t]->label);
+        take_beam_step(((CSOAA::label*)ec_seq[t]->ld)->costs, t, k, &idx);
+      }
+      //clog << "before finalize step for iteration idx=" << idx << ":" << endl;
+      //print_beam(t+1);
+      finalize_beam(&idx);
+      //clog << "final step for iteration:" << endl;
+      //print_beam(t+1);
+    }
+  }
+
+  void do_actual_learning(vw&all)
+  {
+    if (ec_seq.index() <= 0) return; // nothing to do
+
+    bool any_train = false;
+    bool any_test  = false;
+
+    for (example **ec = ec_seq.begin; ec != ec_seq.end; ec++)
+      if (CSOAA_LDF::example_is_test(*ec)) { any_test = true; }
+      else { any_train = true; }
+
+    if (any_train && any_test)
+      cerr << "warning: mix of train and test data in sequence prediction at " << ec_seq[0]->example_counter << "; treating as test" << endl;
+
+    run_test_common_init();
+    if (sequence_beam > 1 || DEBUG_FORCE_BEAM_ONE) run_test_beam(all);
+    else                                           run_test(all);
+    run_test_common_final(all, any_test);
+
+    if (! any_test && all.training) {
+      run_train_common_init(all);
+      if (sequence_beam > 1 || DEBUG_FORCE_BEAM_ONE) run_train_beam(all);
+      else                                           run_train(all);
+      run_train_common_final();
+    }
+  }
+ 
+
+
+  /********************************************************************************************
+   *** MAIN ALGORITHM
+   ********************************************************************************************/
+
+
+  void parse_flags(vw&all, std::vector<std::string>&opts, po::variables_map& vm, void (*base_l)(vw&,example*), void (*base_f)(vw&))
+  {
+    po::options_description desc("Sequence options");
+    desc.add_options()
+      ("sequence_history", po::value<size_t>(), "Prediction history length for sequences")
+      ("sequence_bigrams", "enable bigrams on prediction history")
+      ("sequence_features", po::value<size_t>(), "create history predictions x features")
+      ("sequence_bigram_features", "enable history bigrams for sequence_features")
+      ("sequence_rollout", po::value<size_t>(), "maximum rollout length")
+      ("sequence_passes_per_policy", po::value<size_t>(), "maximum number of datapasses per policy")
+      ("sequence_beta", po::value<float>(), "interpolation rate for policies")
+      ("sequence_gamma", po::value<float>(), "discount rate for policies")
+      ("sequence_max_length", po::value<size_t>(), "maximum length of sequences (default 256)")
+      ("sequence_transition_file", po::value<string>(), "read valid transitions from file (default all valid)")
+      ("sequence_allow_current_policy", "allow sequence labeling to use the current policy")
+      ("sequence_beam", po::value<size_t>(), "set the beam size for sequence prediction (default: 1 == greedy)");
+
+    po::parsed_options parsed = po::command_line_parser(opts).
+      style(po::command_line_style::default_style ^ po::command_line_style::allow_guessing).
+      options(desc).allow_unregistered().run();
+    opts = po::collect_unrecognized(parsed.options, po::include_positional);
+    po::store(parsed, vm);
+    po::notify(vm);
+
+    base_learner = base_l;
+    base_finish = base_f;
+    *(all.lp)=OAA::mc_label_parser;
+
+    sequence_k = vm["sequence"].as<size_t>();
+
+    if (vm.count("sequence_bigrams"))
+      hinfo.bigrams = true;
+    if (vm.count("sequence_bigram_features"))
+      hinfo.bigram_features = true;
+    if (vm.count("sequence_allow_current_policy"))
+      sequence_allow_current_policy = true;
+
+    if (vm.count("sequence_history"))
+      hinfo.length = vm["sequence_history"].as<size_t>();
+    if (vm.count("sequence_features"))
+      hinfo.features = vm["sequence_features"].as<size_t>();
+    if (vm.count("sequence_rollout"))
+      sequence_rollout = vm["sequence_rollout"].as<size_t>();
+    if (vm.count("sequence_passes_per_policy"))
+      sequence_passes_per_policy = vm["sequence_passes_per_policy"].as<size_t>();
+    if (vm.count("sequence_beta"))
+      sequence_beta = vm["sequence_beta"].as<float>();
+    if (vm.count("sequence_gamma"))
+      sequence_beta = vm["sequence_gamma"].as<float>();
+
+    if (sequence_beta <= 0) {
+      sequence_beta = 0.5;
+      cerr << "warning: sequence_beta set to a value <= 0; resetting to 0.5" << endl;
+    }
+
+    if (vm.count("sequence_transition_file")) {
+      all_transitions_allowed = false;
+      read_transition_file(vm["sequence_transition_file"].as<string>().c_str());
+    } else
+      all_transitions_allowed = true;
+
+    if (vm.count("sequence_beam")) {
+      sequence_beam = vm["sequence_beam"].as<size_t>();
+      if (sequence_beam < 1) {
+        cerr << "cannot have --sequence_beam < 1; resetting to 1" << endl;
+        sequence_beam = 1;
+      }
+      if (DEBUG_FORCE_BEAM_ONE || sequence_beam > 1)
+        initialize_beam(all);
+    }
+
+    if (!all_transitions_allowed && (hinfo.length == 0)) {
+      cerr << "cannot have --sequence_transition_file and zero history length, setting history length to 1" << endl;
+      hinfo.length = 1;
+    }
+
+    constant_pow_length = 1;
+    for (size_t i=0; i < hinfo.length; i++)
+      constant_pow_length *= quadratic_constant;
+
+    total_number_of_policies = (int)ceil(((float)all.numpasses) / ((float)sequence_passes_per_policy));
+  }
+
+
+  void finish(vw&all)
+  {
+    free_required_memory(all);
+    base_finish(all);
+  }
+
+  void learn(vw& all, example *ec) {
+    if (ec_seq.index() >= all.p->ring_size - 2) { // give some wiggle room
+      cerr << "warning: length of sequence at " << ec->example_counter << " exceeds ring size; breaking apart" << endl;
+      do_actual_learning(all);
+      clear_seq(all);
+    }
+
+    if (CSOAA_LDF::example_is_newline(ec)) {
+      do_actual_learning(all);
+      clear_seq(all);
+      CSOAA_LDF::global_print_newline(all);
+      free_example(all, ec);
+    } else {
+      read_example_this_loop++;
+      read_example_last_id = ec->example_counter;
+      if (ec->pass != read_example_last_pass) {
+        read_example_last_pass = ec->pass;
+        passes_since_new_policy++;
+        if (passes_since_new_policy >= sequence_passes_per_policy) {
+          passes_since_new_policy = 0;
+          current_policy++;
+          if (current_policy > total_number_of_policies) {
+            cerr << "internal error (bug): too many policies; not advancing" << endl;
+            current_policy = total_number_of_policies;
+          }
         }
       }
-      //clog << "generate_training_example based on beam[" << k << "].predictions = <";
-      //for (size_t tt=0; tt<hinfo.length; tt++) { clog << " " << beam[k].predictions[tt]; }
-      //clog << " >" << endl;
-      generate_training_example(all, ec_seq[t], beam[k].predictions, loss_vector);
-    }
-
-    // take a step
-    //clog << "before final step for iteration:" << endl;
-    //print_beam(t+1);
-    size_t idx = sequence_beam;
-    for (size_t k=0; k<sequence_beam; k++) {
-      if (! beam[k].alive) break;
-      predict(all, ec_seq[t], beam[k].predictions, policy_seq[t], true_labels[t]->label);
-      take_beam_step(((CSOAA::label*)ec_seq[t]->ld)->costs, t, k, &idx);
-    }
-    //clog << "before finalize step for iteration idx=" << idx << ":" << endl;
-    //print_beam(t+1);
-    finalize_beam(&idx);
-    //clog << "final step for iteration:" << endl;
-    //print_beam(t+1);
-  }
-}
-
-void do_actual_learning(vw&all)
-{
-  if (ec_seq.index() <= 0) return; // nothing to do
-
-  bool any_train = false;
-  bool any_test  = false;
-
-  for (example **ec = ec_seq.begin; ec != ec_seq.end; ec++)
-    if (CSOAA_LDF::example_is_test(*ec)) { any_test = true; }
-    else { any_train = true; }
-
-  if (any_train && any_test)
-    cerr << "warning: mix of train and test data in sequence prediction at " << ec_seq[0]->example_counter << "; treating as test" << endl;
-
-  run_test_common_init();
-  if (sequence_beam > 1 || DEBUG_FORCE_BEAM_ONE) run_test_beam(all);
-  else                                           run_test(all);
-  run_test_common_final(all, any_test);
-
-  if (! any_test && all.training) {
-    run_train_common_init(all);
-    if (sequence_beam > 1 || DEBUG_FORCE_BEAM_ONE) run_train_beam(all);
-    else                                           run_train(all);
-    run_train_common_final();
-  }
-=======
-  for (size_t i=0; i<n; i++)
-    free_example(all, ec_seq[i]);
-
-  if (cur_ec != NULL)
-    free_example(all, cur_ec);
->>>>>>> 2a180110
-}
- 
-
-
-/********************************************************************************************
- *** MAIN ALGORITHM
- ********************************************************************************************/
-
-
-void parse_flags(vw&all, std::vector<std::string>&opts, po::variables_map& vm, void (*base_l)(vw&,example*), void (*base_f)(vw&))
-{
-  po::options_description desc("Sequence options");
-  desc.add_options()
-    ("sequence_history", po::value<size_t>(), "Prediction history length for sequences")
-    ("sequence_bigrams", "enable bigrams on prediction history")
-    ("sequence_features", po::value<size_t>(), "create history predictions x features")
-    ("sequence_bigram_features", "enable history bigrams for sequence_features")
-    ("sequence_rollout", po::value<size_t>(), "maximum rollout length")
-    ("sequence_passes_per_policy", po::value<size_t>(), "maximum number of datapasses per policy")
-    ("sequence_beta", po::value<float>(), "interpolation rate for policies")
-    ("sequence_gamma", po::value<float>(), "discount rate for policies")
-    ("sequence_max_length", po::value<size_t>(), "maximum length of sequences (default 256)")
-    ("sequence_transition_file", po::value<string>(), "read valid transitions from file (default all valid)")
-    ("sequence_allow_current_policy", "allow sequence labeling to use the current policy")
-    ("sequence_beam", po::value<size_t>(), "set the beam size for sequence prediction (default: 1 == greedy)");
-
-  po::parsed_options parsed = po::command_line_parser(opts).
-    style(po::command_line_style::default_style ^ po::command_line_style::allow_guessing).
-    options(desc).allow_unregistered().run();
-  opts = po::collect_unrecognized(parsed.options, po::include_positional);
-  po::store(parsed, vm);
-  po::notify(vm);
-
-  base_learner = base_l;
-  base_finish = base_f;
-  *(all.lp)=OAA::mc_label_parser;
-
-  sequence_k = vm["sequence"].as<size_t>();
-
-  if (vm.count("sequence_bigrams"))
-    hinfo.bigrams = true;
-  if (vm.count("sequence_bigram_features"))
-    hinfo.bigram_features = true;
-  if (vm.count("sequence_allow_current_policy"))
-    sequence_allow_current_policy = true;
-
-  if (vm.count("sequence_history"))
-    hinfo.length = vm["sequence_history"].as<size_t>();
-  if (vm.count("sequence_features"))
-    hinfo.features = vm["sequence_features"].as<size_t>();
-  if (vm.count("sequence_rollout"))
-    sequence_rollout = vm["sequence_rollout"].as<size_t>();
-  if (vm.count("sequence_passes_per_policy"))
-    sequence_passes_per_policy = vm["sequence_passes_per_policy"].as<size_t>();
-  if (vm.count("sequence_beta"))
-    sequence_beta = vm["sequence_beta"].as<float>();
-  if (vm.count("sequence_gamma"))
-    sequence_beta = vm["sequence_gamma"].as<float>();
-
-  if (sequence_beta <= 0) {
-    sequence_beta = 0.5;
-    cerr << "warning: sequence_beta set to a value <= 0; resetting to 0.5" << endl;
-  }
-
-  if (vm.count("sequence_transition_file")) {
-    all_transitions_allowed = false;
-    read_transition_file(vm["sequence_transition_file"].as<string>().c_str());
-  } else
-    all_transitions_allowed = true;
-
-  if (vm.count("sequence_beam")) {
-    sequence_beam = vm["sequence_beam"].as<size_t>();
-    if (sequence_beam < 1) {
-      cerr << "cannot have --sequence_beam < 1; resetting to 1" << endl;
-      sequence_beam = 1;
-    }
-    if (DEBUG_FORCE_BEAM_ONE || sequence_beam > 1)
-      initialize_beam(all);
-  }
-
-  if (!all_transitions_allowed && (hinfo.length == 0)) {
-    cerr << "cannot have --sequence_transition_file and zero history length, setting history length to 1" << endl;
-    hinfo.length = 1;
-  }
-
-  constant_pow_length = 1;
-  for (size_t i=0; i < hinfo.length; i++)
-    constant_pow_length *= quadratic_constant;
-
-  total_number_of_policies = (int)ceil(((float)all.numpasses) / ((float)sequence_passes_per_policy));
-}
-
-
-void finish(vw&all)
-{
-  free_required_memory(all);
-  base_finish(all);
-}
-
-void learn(vw& all, example *ec) {
-  if (ec_seq.index() >= all.p->ring_size - 2) { // give some wiggle room
-    cerr << "warning: length of sequence at " << ec->example_counter << " exceeds ring size; breaking apart" << endl;
-    do_actual_learning(all);
-    clear_seq(all);
-  }
-
-  if (CSOAA_LDF::example_is_newline(ec)) {
-    do_actual_learning(all);
-    clear_seq(all);
-    CSOAA_LDF::global_print_newline(all);
-    free_example(all.p, ec);
-  } else {
-    read_example_this_loop++;
-    read_example_last_id = ec->example_counter;
-    if (ec->pass != read_example_last_pass) {
-      read_example_last_pass = ec->pass;
-      passes_since_new_policy++;
-      if (passes_since_new_policy >= sequence_passes_per_policy) {
-        passes_since_new_policy = 0;
-        current_policy++;
-        if (current_policy > total_number_of_policies) {
-          cerr << "internal error (bug): too many policies; not advancing" << endl;
-          current_policy = total_number_of_policies;
+      if (((OAA::mc_label*)ec->ld)->label > sequence_k) {
+        if (!warned_about_class_overage) {
+          cerr << "warning: specified " << sequence_k << " classes, but found class " << ((OAA::mc_label*)ec->ld)->label << "; replacing with " << sequence_k << endl;
+          warned_about_class_overage = true;
         }
-      }
-    }
-    if (((OAA::mc_label*)ec->ld)->label > sequence_k) {
-      if (!warned_about_class_overage) {
-        cerr << "warning: specified " << sequence_k << " classes, but found class " << ((OAA::mc_label*)ec->ld)->label << "; replacing with " << sequence_k << endl;
-        warned_about_class_overage = true;
-      }
-      ((OAA::mc_label*)ec->ld)->label = sequence_k;
-    }
-
-    push(ec_seq, ec);
-  }
-}
-
-void drive(void* in)
-{
-  vw* all = (vw*)in;
-  const char * header_fmt = "%-10s %-10s %8s %15s %24s %22s %8s %5s %5s %15s %15s\n";
-
-  fprintf(stderr, header_fmt, "average", "since", "sequence", "example",   "current label", "current predicted",  "current",  "cur", "cur", "predic.", "examples");
-  fprintf(stderr, header_fmt,    "loss",  "last",  "counter",  "weight", "sequence prefix",   "sequence prefix", "features", "pass", "pol",    "made",   "gener.");
-  cerr.precision(5);
-
-  allocate_required_memory(*all);
-
-  example* ec = NULL;
-  read_example_this_loop = 0;
-  while (true) {
-    if ((ec = get_example(all->p)) != NULL) { // semiblocking operation
-      learn(*all, ec);
-    } else if (parser_done(all->p)) {
-      do_actual_learning(*all);
-      finish(*all);
-      return;
-    }
-  }
-}
+        ((OAA::mc_label*)ec->ld)->label = sequence_k;
+      }
+
+      push(ec_seq, ec);
+    }
+  }
+
+  void drive(void* in)
+  {
+    vw* all = (vw*)in;
+    const char * header_fmt = "%-10s %-10s %8s %15s %24s %22s %8s %5s %5s %15s %15s\n";
+
+    fprintf(stderr, header_fmt, "average", "since", "sequence", "example",   "current label", "current predicted",  "current",  "cur", "cur", "predic.", "examples");
+    fprintf(stderr, header_fmt,    "loss",  "last",  "counter",  "weight", "sequence prefix",   "sequence prefix", "features", "pass", "pol",    "made",   "gener.");
+    cerr.precision(5);
+
+    allocate_required_memory(*all);
+
+    example* ec = NULL;
+    read_example_this_loop = 0;
+    while (true) {
+      if ((ec = get_example(all->p)) != NULL) { // semiblocking operation
+        learn(*all, ec);
+      } else if (parser_done(all->p)) {
+        do_actual_learning(*all);
+        finish(*all);
+        return;
+      }
+    }
+  }
 
 }