--- conflicted
+++ resolved
@@ -27,11 +27,7 @@
 void offset_train(regressor &reg, example* &ec, float update, size_t offset);
 void train_one_example_single_thread(regressor& r, example* ex);
 learner setup(vw& all, po::variables_map& vm);
-<<<<<<< HEAD
- void save_load_regressor(vw& all, io_buf& model_file, bool read, bool text);
-=======
 void save_load_regressor(vw& all, io_buf& model_file, bool read, bool text);
->>>>>>> 65e95a8a
 void output_and_account_example(example* ec);
 
  template <void (*T)(vw&, void*, float, uint32_t)>
