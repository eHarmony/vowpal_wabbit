/*
Copyright (c) 2009 Yahoo! Inc.  All rights reserved.  The copyrights
embodied in the content of this file are licensed under the BSD
(revised) open source license
 */
#include <fstream>
#include <float.h>
#include <netdb.h>
#include <string.h>
#include <stdio.h>
#include "parse_example.h"
#include "constant.h"
#include "sparse_dense.h"
#include "gd.h"
#include "cache.h"
#include "multisource.h"
#include "simple_label.h"
#include "delay_ring.h"

void* gd_thread(void *in)
{
  gd_thread_params* params = (gd_thread_params*) in;
  regressor reg = params->reg;
  size_t thread_num = params->thread_num;
  example* ec = NULL;

  while ( true )
    {//this is a poor man's select operation.
      if ((ec = get_delay_example(thread_num)) != NULL)//nonblocking
	{
	  inline_train(reg, ec, thread_num, ec->eta_round);
	  finish_example(ec);
	}
      else if ((ec = get_example(thread_num)) != NULL)//blocking operation.
	{
	  if ( ((ec->tag).begin != (ec->tag).end) 
	       && ((ec->tag)[0] == 's')&&((ec->tag)[1] == 'a')&&((ec->tag)[2] == 'v')&&((ec->tag)[3] == 'e'))
	    {
	      if ((*(params->final_regressor_name)) != "") 
		{
		  ofstream tempOut;
		  tempOut.open((*(params->final_regressor_name)).c_str());
		  dump_regressor(tempOut, reg);
		}
	    }
	  else
	    predict(reg,ec,thread_num,*(params->vars));
	}
      else if (thread_done(thread_num))
	{
	  if (global.local_prediction > 0)
	    shutdown(global.local_prediction, SHUT_WR);
	  return NULL;
	}
      else 
	;//busywait when we have predicted on all examples but not yet trained on all.
    }

  return NULL;
}

float finalize_prediction(float ret, size_t num_features, gd_vars& vars, float &norm) 
{
  if (num_features > 0)
    norm = 1. / sqrtf(num_features);
  else 
    norm = 1.;
  ret *= norm;
  if (isnan(ret))
    return 0.5;
  if ( ret > vars.max_prediction )
    return vars.max_prediction;
  if (ret < vars.min_prediction)
    return vars.min_prediction;
  return ret;

}

float inline_predict(regressor &reg, example* &ec, size_t thread_num)
{
  float prediction = 0.0;

  weight* weights = reg.weight_vectors[thread_num];
  size_t thread_mask = global.thread_mask;
  for (size_t* i = ec->indices.begin; i != ec->indices.end; i++) 
    prediction += sd_add(weights,thread_mask,ec->subsets[*i][thread_num], ec->subsets[*i][thread_num+1]);
  
  for (vector<string>::iterator i = global.pairs.begin(); i != global.pairs.end();i++) 
    {
      if (ec->subsets[(int)(*i)[0]].index() > 0)
	{
	  v_array<feature> temp = ec->atomics[(int)(*i)[0]];
	  temp.begin = ec->subsets[(int)(*i)[0]][thread_num];
	  temp.end = ec->subsets[(int)(*i)[0]][thread_num+1];
	  for (; temp.begin != temp.end; temp.begin++)
	    prediction += one_pf_quad_predict(weights,*temp.begin,
					      ec->atomics[(int)(*i)[1]],thread_mask);
	}
    }
  
  if ( thread_num == 0 ) 
    prediction += weights[constant & thread_mask];
  
  return prediction;
}

float inline_offset_predict(regressor &reg, example* &ec, size_t thread_num, size_t offset)
{
  float prediction = 0.0;

  weight* weights = reg.weight_vectors[thread_num];
  size_t thread_mask = global.thread_mask;
  for (size_t* i = ec->indices.begin; i != ec->indices.end; i++) 
    for (feature *f = ec->subsets[*i][thread_num]; f != ec->subsets[*i][thread_num+1]; f++)
      prediction += weights[(f->weight_index + offset) & thread_mask] * f->x;
  for (vector<string>::iterator i = global.pairs.begin(); i != global.pairs.end();i++) 
    {
      if (ec->subsets[(int)(*i)[0]].index() > 0)
	{
	  v_array<feature> temp = ec->atomics[(int)(*i)[0]];
	  temp.begin = ec->subsets[(int)(*i)[0]][thread_num];
	  temp.end = ec->subsets[(int)(*i)[0]][thread_num+1];
	  for (; temp.begin != temp.end; temp.begin++)
	    prediction += offset_quad_predict(weights, *temp.begin, ec->atomics[(int)(*i)[1]], thread_mask, offset);
	}
    }

  if ( thread_num == 0 )
    prediction += weights[(constant+offset) & thread_mask];

  return prediction;
}

void print_offset_features(regressor &reg, example* &ec, size_t offset)
{
  weight* weights = reg.weight_vectors[0];
  size_t thread_mask = global.thread_mask;
  for (size_t* i = ec->indices.begin; i != ec->indices.end; i++) 
    if (ec->audit_features[*i].begin != ec->audit_features[*i].end)
      for (audit_data *f = ec->audit_features[*i].begin; f != ec->audit_features[*i].end; f++)
	{
	  cout << '\t' << f->space << '^' << f->feature << ':' << f->weight_index <<"(" << ((f->weight_index + offset) & thread_mask)  << ")" << ':' << f->x;

	  cout << ':' << weights[(f->weight_index + offset) & thread_mask];
	}
    else
      for (feature *f = ec->atomics[*i].begin; f != ec->atomics[*i].end; f++)
	{
	  cout << '\t' << f->weight_index << ':' << f->x;
	  cout << ':' << weights[(f->weight_index + offset) & thread_mask];
	}
  for (vector<string>::iterator i = global.pairs.begin(); i != global.pairs.end();i++) 
    if (ec->audit_features[(int)(*i)[0]].begin != ec->audit_features[(int)(*i)[0]].end)
      for (audit_data* f = ec->audit_features[(int)(*i)[0]].begin; f != ec->audit_features[(int)(*i)[0]].end; f++)
	print_offset_audit_quad(weights, *f, ec->audit_features[(int)(*i)[1]], global.thread_mask, offset);
    else
      for (feature* f = ec->atomics[(int)(*i)[0]].begin; f != ec->atomics[(int)(*i)[0]].end; f++)
	print_offset_quad(weights, *f, ec->atomics[(int)(*i)[1]], global.thread_mask, offset);      

  cout << "\tConstant:0:1:" << weights[(constant+offset) & global.thread_mask] << endl;
}

void print_audit_features(regressor &reg, example* ec, size_t offset)
{
  print_result(fileno(stdout),ec->final_prediction,ec->tag);
  print_offset_features(reg, ec, offset);
}

void one_pf_quad_update(weight* weights, feature& page_feature, v_array<feature> &offer_features, size_t mask, float update)
{
  size_t halfhash = quadratic_constant * page_feature.weight_index;
  update *= page_feature.x;
  for (feature* ele = offer_features.begin; ele != offer_features.end; ele++)
    weights[(halfhash + ele->weight_index) & mask] += update * ele->x;
}

void offset_quad_update(weight* weights, feature& page_feature, v_array<feature> &offer_features, size_t mask, float update, size_t offset)
{
  size_t halfhash = quadratic_constant * page_feature.weight_index + offset;
  update *= page_feature.x;
  for (feature* ele = offer_features.begin; ele != offer_features.end; ele++)
    weights[(halfhash + ele->weight_index) & mask] += update * ele->x;
}

void inline_train(regressor &reg, example* &ec, size_t thread_num, float update)
{
  if (fabs(update) > 0.)
    {
      weight* weights = reg.weight_vectors[thread_num];
      size_t thread_mask = global.thread_mask;
      for (size_t* i = ec->indices.begin; i != ec->indices.end; i++) 
	{
	  feature *f = ec->subsets[*i][thread_num];
	  for (; f != ec->subsets[*i][thread_num+1]; f++)
	    weights[f->weight_index & thread_mask] += update * f->x;
	}
      
      for (vector<string>::iterator i = global.pairs.begin(); i != global.pairs.end();i++) 
	{
	  if (ec->subsets[(int)(*i)[0]].index() > 0)
	    {
	      v_array<feature> temp = ec->atomics[(int)(*i)[0]];
	      temp.begin = ec->subsets[(int)(*i)[0]][thread_num];
	      temp.end = ec->subsets[(int)(*i)[0]][thread_num+1];
	      for (; temp.begin != temp.end; temp.begin++)
		one_pf_quad_update(weights, *temp.begin, ec->atomics[(int)(*i)[1]], thread_mask, update);
	    } 
	}
      
      if ( thread_num == 0 )
	weights[constant & thread_mask] += update;
    }
}  

void offset_train(regressor &reg, example* &ec, size_t thread_num, float update, size_t offset)
{
  if (fabs(update) > 0.)
    {
      weight* weights = reg.weight_vectors[thread_num];
      size_t thread_mask = global.thread_mask;
      for (size_t* i = ec->indices.begin; i != ec->indices.end; i++) 
	for (feature *f = ec->subsets[*i][thread_num]; f != ec->subsets[*i][thread_num+1]; f++)
	  weights[(f->weight_index+offset) & thread_mask] += update * f->x;
      
      for (vector<string>::iterator i = global.pairs.begin(); i != global.pairs.end();i++) 
	{
	  if (ec->subsets[(int)(*i)[0]].index() > 0)
	    {
	      v_array<feature> temp = ec->atomics[(int)(*i)[0]];
	      temp.begin = ec->subsets[(int)(*i)[0]][thread_num];
	      temp.end = ec->subsets[(int)(*i)[0]][thread_num+1];
	      for (; temp.begin != temp.end; temp.begin++)
		offset_quad_update(weights, *temp.begin, ec->atomics[(int)(*i)[1]], thread_mask, update, offset);
	    } 
	}
      
      if ( thread_num == 0 )
	weights[(constant+offset) & thread_mask] += update;
    }
}  

void train(weight* weights, const v_array<feature> &features, float update)
{
  if (fabs(update) > 0.)
    for (feature* j = features.begin; j != features.end; j++)
      weights[j->weight_index] += update * j->x;
}

<<<<<<< HEAD
size_t read_cached_simple_label(void* v, io_buf& cache)
{
  label_data* ld = (label_data*) v;
  char *c;
  size_t total = sizeof(ld->label)+sizeof(ld->weight)+int_size;
  size_t tag_size = 0;
  if (buf_read(cache, c, total) < total) 
    return 0;

  ld->label = *(double *)c;
  c += sizeof(ld->label);
  ld->weight = *(float *)c;
  c += sizeof(ld->weight);
  c = run_len_decode(c, tag_size);

  cache.set(c);
  if (buf_read(cache, c, tag_size) < tag_size) 
    return 0;

  ld->tag.erase();
  push_many(ld->tag, c, tag_size); 
  return total+tag_size;
}

void cache_simple_label(void* v, io_buf& cache)
{
  char *c;
  label_data* ld = (label_data*) v;
  buf_write(cache, c, sizeof(ld->label)+sizeof(ld->weight)+int_size+ld->tag.index());
  *(double *)c = ld->label;
  c += sizeof(ld->label);
  *(float *)c = ld->weight;
  c += sizeof(ld->weight);
  
  c = run_len_encode(c, ld->tag.index());
  memcpy(c,ld->tag.begin,ld->tag.index());
  c += ld->tag.index();
  cache.set(c);
}

void default_simple_label(void* v)
{
  label_data* ld = (label_data*) v;
  ld->label = FLT_MAX;
  ld->weight = 1.;
  ld->undo = false;
  ld->tag.erase();
}

void delete_simple_label(void* v)
{
  label_data* ld = (label_data*) v;
  if (ld->tag.end_array != ld->tag.begin)
    {
      free(ld->tag.begin);
      ld->tag.end_array = ld->tag.begin;
    }
}

void parse_simple_label(void* v, substring label_space, v_array<substring>& words)
{
  label_data* ld = (label_data*)v;
  char* tab_location = safe_index(label_space.start,'\t',label_space.end);
  if (tab_location != label_space.end)
    label_space.start = tab_location+1;
  
  tokenize(' ',label_space, words);
  switch(words.index()) {
  case 0:
    break;
  case 1:
    ld->label = double_of_substring(words[0]);
    break;
  case 2:
    ld->label = double_of_substring(words[0]);
    ld->weight = float_of_substring(words[1]);
    break;
  case 3:
    ld->label = double_of_substring(words[0]);
    
    ld->weight = float_of_substring(words[1]);
    push_many(ld->tag, words[2].start, 
	      words[2].end - words[2].start);
    if (ld->tag.index() == 4 && ld->tag[0] == 'u' && ld->tag[1] == 'n' && ld->tag[2] == 'd' && ld->tag[3] == 'o')
      ld->undo = true;
    break;
  default:
    cerr << "malformed example!\n";
    cerr << "words.index() = " << words.index() << endl;
  }
}

void print(example *ec, gd_vars& vars)
{
  if (vars.weighted_examples > vars.dump_interval && !vars.quiet)
    {
      label_data* ld = (label_data*) ec->ld;
      fprintf(stderr, "%-10.6f %-10.6f %8lld %8.1f   %8.4f %8.4f %8lu\n",
	      vars.sum_loss/vars.weighted_examples,
	      vars.sum_loss_since_last_dump / (vars.weighted_examples - vars.old_weighted_examples),
	      vars.example_number,
	      vars.weighted_examples,
	      ld->label,
	      ec->partial_prediction,
	      (long unsigned int)ec->num_features);
      
      vars.sum_loss_since_last_dump = 0.0;
      vars.old_weighted_examples = vars.weighted_examples;
      vars.dump_interval *= 2;
    }
}

void print_result(int f, float res, v_array<char> tag)
{
  if (f >= 0)
    {
      char temp[30];
      int num = sprintf(temp, "%f", res);
      ssize_t t;
      t = write(f, temp, num);
      if (t != num) 
	cerr << "write error" << endl;
      if (tag.begin != tag.end){
        temp[0] = ' ';
        t = write(f, temp, 1);
	if (t != 1)
	  cerr << "write error" << endl;
        t = write(f, tag.begin, sizeof(char)*tag.index());
	if (t != (ssize_t) (sizeof(char)*tag.index()))
	  cerr << "write error" << endl;
      }
      temp[0] = '\n';
      t = write(f, temp, 1);     
      if (t != 1) 
	cerr << "write error" << endl;
    }
}

void print_audit_features(regressor &reg, example* ec, size_t offset)
{
  label_data* ld = (label_data*) ec->ld;
  print_result(fileno(stdout),ec->partial_prediction,ld->tag);
  print_offset_features(reg, ec, offset);
}

/**
   calculates the update for this example and sets
   ec->eta_round to it.
 */
void compute_update(example* ec, gd_vars& vars)
{
  label_data* ld = (label_data*)ec->ld;

  /* the following is a wasted computation. */
  float norm;  
  if (ec->num_features > 0)
    norm = 1. / sqrtf(ec->num_features);
  else 
    norm = 1.;

  float example_loss = (ec->partial_prediction - ld->label) 
    * (ec->partial_prediction - ld->label);
  example_loss *= ld->weight;
  vars.t += ld->weight;
  vars.sum_loss = vars.sum_loss + example_loss;
  
  vars.sum_loss_since_last_dump += example_loss;
  print(ec,vars);      

  ec->eta_round = vars.eta/pow(vars.t,vars.power_t)
    * (ld->label - ec->partial_prediction)
    * norm * ld->weight;
    
  if (ld->undo)
    ec->eta_round = -ec->eta_round;
}

void process(example* ec, size_t num_threads, gd_vars& vars, regressor& reg, size_t offset)
=======
void local_predict(example* ec, size_t num_threads, gd_vars& vars, regressor& reg)
>>>>>>> 5e754be6
{
  label_data* ld = (label_data*)ec->ld;

  float norm;
  ec->final_prediction = 
    finalize_prediction(ec->partial_prediction, ec->num_features, vars, norm);

  if (global.local_prediction > 0)
    {
      prediction pred = {ec->final_prediction, ec->example_counter}; 
      send_prediction(global.local_prediction, pred);
      if (global.unique_id == 0)
	{
	  size_t len = sizeof(ld->label) + sizeof(ld->weight);
	  char c[len];
	  bufcache_simple_label(ld,c);
	  write(global.local_prediction,c,len);
	}
    }

  if (global.audit)
    print_audit_features(reg, ec, 0);

  if (ld->label != FLT_MAX)
    {
      ec->loss = reg.loss->getLoss(ec->final_prediction, ld->label) * ld->weight;
      vars.t += ld->weight;

      ec->eta_round = vars.eta/pow(vars.t,vars.power_t)
	* (ld->label - ec->final_prediction)
	* norm * ld->weight;
      
      float example_update = reg.loss->getUpdate(ec->final_prediction, ld->label) * ld->weight;
      ec->eta_round = vars.eta/pow(vars.t,vars.power_t) * example_update * norm;
      if (ld->undo)
	ec->eta_round = -ec->eta_round;
    }
}

pthread_cond_t finished_sum = PTHREAD_COND_INITIALIZER;

float predict(regressor& r, example* ex, size_t thread_num, gd_vars& vars)
{
  float prediction = inline_predict(r, ex, thread_num);

  pthread_mutex_lock(&ex->lock);

  ex->partial_prediction += prediction;
  if (--ex->threads_to_finish != 0)
    {
      while (!ex->done)
	pthread_cond_wait(&finished_sum, &ex->lock);
    }
  else // We are the last thread using this example.
    {
      local_predict(ex, global.num_threads(),vars,r);
      ex->done = true;

      pthread_cond_broadcast(&finished_sum);

      if (global.training && ((label_data*)(ex->ld))->label != FLT_MAX)
	delay_example(ex,global.num_threads());
      else
	delay_example(ex,0);
    }
  pthread_mutex_unlock(&ex->lock);
  return ex->final_prediction;
}

float offset_predict(regressor& r, example* ex, size_t thread_num, gd_vars& vars, size_t offset)
{
  float prediction = inline_offset_predict(r, ex, thread_num, offset);
  pthread_mutex_lock(&ex->lock);
  ex->partial_prediction += prediction;
  if (--ex->threads_to_finish != 0) 
    pthread_cond_wait(&finished_sum, &ex->lock);
  else // We are the last thread using this example.
    {
      local_predict(ex, global.num_threads(),vars,r);
      pthread_cond_broadcast(&finished_sum);
    }
  pthread_mutex_unlock(&ex->lock);
  return ex->final_prediction;
}

// trains regressor r on one example ex.
void train_one_example(regressor& r, example* ex, size_t thread_num, gd_vars& vars)
{
  predict(r,ex,thread_num,vars);
  label_data* ld = (label_data*) ex->ld;
  if (ld->label != FLT_MAX && global.training) 
    inline_train(r, ex, thread_num, ex->eta_round);
}

// trains regressor r on one example ex.
void train_offset_example(regressor& r, example* ex, size_t thread_num, gd_vars& vars, size_t offset)
{
  offset_predict(r,ex,thread_num,vars,offset);
  label_data* ld = (label_data*) ex->ld;
  if (ld->label != FLT_MAX && global.training) 
    offset_train(r, ex, thread_num, ex->eta_round, offset);
}

pthread_t* threads;
gd_thread_params** passers;
size_t num_threads;

void setup_gd(gd_thread_params t)
{
  num_threads = t.thread_num;
  threads = (pthread_t*)calloc(num_threads,sizeof(pthread_t));
  passers = (gd_thread_params**)calloc(num_threads,sizeof(gd_thread_params*));

  for (size_t i = 0; i < num_threads; i++)
    {
      passers[i] = (gd_thread_params*)calloc(1, sizeof(gd_thread_params));
      *(passers[i]) = t;
      passers[i]->thread_num = i;
      pthread_create(&threads[i], NULL, gd_thread, (void *) passers[i]);
    }
}

void destroy_gd()
{
  for (size_t i = 0; i < num_threads; i++) 
    {
      pthread_join(threads[i], NULL);
      free(passers[i]);
    }
  free(threads);
  free(passers);
}
<|MERGE_RESOLUTION|>--- conflicted
+++ resolved
@@ -237,7 +237,7 @@
       if ( thread_num == 0 )
 	weights[(constant+offset) & thread_mask] += update;
     }
-}  
+}
 
 void train(weight* weights, const v_array<feature> &features, float update)
 {
@@ -246,188 +246,7 @@
       weights[j->weight_index] += update * j->x;
 }
 
-<<<<<<< HEAD
-size_t read_cached_simple_label(void* v, io_buf& cache)
-{
-  label_data* ld = (label_data*) v;
-  char *c;
-  size_t total = sizeof(ld->label)+sizeof(ld->weight)+int_size;
-  size_t tag_size = 0;
-  if (buf_read(cache, c, total) < total) 
-    return 0;
-
-  ld->label = *(double *)c;
-  c += sizeof(ld->label);
-  ld->weight = *(float *)c;
-  c += sizeof(ld->weight);
-  c = run_len_decode(c, tag_size);
-
-  cache.set(c);
-  if (buf_read(cache, c, tag_size) < tag_size) 
-    return 0;
-
-  ld->tag.erase();
-  push_many(ld->tag, c, tag_size); 
-  return total+tag_size;
-}
-
-void cache_simple_label(void* v, io_buf& cache)
-{
-  char *c;
-  label_data* ld = (label_data*) v;
-  buf_write(cache, c, sizeof(ld->label)+sizeof(ld->weight)+int_size+ld->tag.index());
-  *(double *)c = ld->label;
-  c += sizeof(ld->label);
-  *(float *)c = ld->weight;
-  c += sizeof(ld->weight);
-  
-  c = run_len_encode(c, ld->tag.index());
-  memcpy(c,ld->tag.begin,ld->tag.index());
-  c += ld->tag.index();
-  cache.set(c);
-}
-
-void default_simple_label(void* v)
-{
-  label_data* ld = (label_data*) v;
-  ld->label = FLT_MAX;
-  ld->weight = 1.;
-  ld->undo = false;
-  ld->tag.erase();
-}
-
-void delete_simple_label(void* v)
-{
-  label_data* ld = (label_data*) v;
-  if (ld->tag.end_array != ld->tag.begin)
-    {
-      free(ld->tag.begin);
-      ld->tag.end_array = ld->tag.begin;
-    }
-}
-
-void parse_simple_label(void* v, substring label_space, v_array<substring>& words)
-{
-  label_data* ld = (label_data*)v;
-  char* tab_location = safe_index(label_space.start,'\t',label_space.end);
-  if (tab_location != label_space.end)
-    label_space.start = tab_location+1;
-  
-  tokenize(' ',label_space, words);
-  switch(words.index()) {
-  case 0:
-    break;
-  case 1:
-    ld->label = double_of_substring(words[0]);
-    break;
-  case 2:
-    ld->label = double_of_substring(words[0]);
-    ld->weight = float_of_substring(words[1]);
-    break;
-  case 3:
-    ld->label = double_of_substring(words[0]);
-    
-    ld->weight = float_of_substring(words[1]);
-    push_many(ld->tag, words[2].start, 
-	      words[2].end - words[2].start);
-    if (ld->tag.index() == 4 && ld->tag[0] == 'u' && ld->tag[1] == 'n' && ld->tag[2] == 'd' && ld->tag[3] == 'o')
-      ld->undo = true;
-    break;
-  default:
-    cerr << "malformed example!\n";
-    cerr << "words.index() = " << words.index() << endl;
-  }
-}
-
-void print(example *ec, gd_vars& vars)
-{
-  if (vars.weighted_examples > vars.dump_interval && !vars.quiet)
-    {
-      label_data* ld = (label_data*) ec->ld;
-      fprintf(stderr, "%-10.6f %-10.6f %8lld %8.1f   %8.4f %8.4f %8lu\n",
-	      vars.sum_loss/vars.weighted_examples,
-	      vars.sum_loss_since_last_dump / (vars.weighted_examples - vars.old_weighted_examples),
-	      vars.example_number,
-	      vars.weighted_examples,
-	      ld->label,
-	      ec->partial_prediction,
-	      (long unsigned int)ec->num_features);
-      
-      vars.sum_loss_since_last_dump = 0.0;
-      vars.old_weighted_examples = vars.weighted_examples;
-      vars.dump_interval *= 2;
-    }
-}
-
-void print_result(int f, float res, v_array<char> tag)
-{
-  if (f >= 0)
-    {
-      char temp[30];
-      int num = sprintf(temp, "%f", res);
-      ssize_t t;
-      t = write(f, temp, num);
-      if (t != num) 
-	cerr << "write error" << endl;
-      if (tag.begin != tag.end){
-        temp[0] = ' ';
-        t = write(f, temp, 1);
-	if (t != 1)
-	  cerr << "write error" << endl;
-        t = write(f, tag.begin, sizeof(char)*tag.index());
-	if (t != (ssize_t) (sizeof(char)*tag.index()))
-	  cerr << "write error" << endl;
-      }
-      temp[0] = '\n';
-      t = write(f, temp, 1);     
-      if (t != 1) 
-	cerr << "write error" << endl;
-    }
-}
-
-void print_audit_features(regressor &reg, example* ec, size_t offset)
-{
-  label_data* ld = (label_data*) ec->ld;
-  print_result(fileno(stdout),ec->partial_prediction,ld->tag);
-  print_offset_features(reg, ec, offset);
-}
-
-/**
-   calculates the update for this example and sets
-   ec->eta_round to it.
- */
-void compute_update(example* ec, gd_vars& vars)
-{
-  label_data* ld = (label_data*)ec->ld;
-
-  /* the following is a wasted computation. */
-  float norm;  
-  if (ec->num_features > 0)
-    norm = 1. / sqrtf(ec->num_features);
-  else 
-    norm = 1.;
-
-  float example_loss = (ec->partial_prediction - ld->label) 
-    * (ec->partial_prediction - ld->label);
-  example_loss *= ld->weight;
-  vars.t += ld->weight;
-  vars.sum_loss = vars.sum_loss + example_loss;
-  
-  vars.sum_loss_since_last_dump += example_loss;
-  print(ec,vars);      
-
-  ec->eta_round = vars.eta/pow(vars.t,vars.power_t)
-    * (ld->label - ec->partial_prediction)
-    * norm * ld->weight;
-    
-  if (ld->undo)
-    ec->eta_round = -ec->eta_round;
-}
-
-void process(example* ec, size_t num_threads, gd_vars& vars, regressor& reg, size_t offset)
-=======
 void local_predict(example* ec, size_t num_threads, gd_vars& vars, regressor& reg)
->>>>>>> 5e754be6
 {
   label_data* ld = (label_data*)ec->ld;
 
