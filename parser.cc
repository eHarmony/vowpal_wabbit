--- conflicted
+++ resolved
@@ -652,17 +652,6 @@
 	{
 	  reset_source(global.num_bits, p);
 	  global.passes_complete++;
-<<<<<<< HEAD
-	  /*
-	  if (global.passes_complete < global.numpasses) {
-	    cout << "modifying global.eta from " << global.eta;
-	    global.eta *= global.eta_decay_rate;
-	    cout << " to " << global.eta << endl;
-	  }
-	  else
-	  */
-	  if (global.passes_complete == global.numpasses)
-=======
 	  if (global.passes_complete == global.numpasses && example_number == global.pass_length)
 	    {
 	      global.passes_complete = 0;
@@ -670,7 +659,6 @@
 	    }
 	  example_number = 0;
 	  if (global.passes_complete >= global.numpasses)
->>>>>>> 527b7bf6
 	    {
 	      pthread_mutex_lock(&examples_lock);
 	      done = true;
